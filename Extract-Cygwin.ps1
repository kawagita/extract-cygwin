# Extracts the information of packages from Cygwin setup.ini.
# Copyright(C) 2018-2025 Yoshinori Kawagita

# The help information of this script

<#
.SYNOPSIS
    Extracts the information of Cygwin packages from setup.ini.

.DESCRIPTION
    This script enumerates the PSObject containing Cygwin package's information extracted from
    setup.ini on x86 or x86_64 directory to the pipeline.

.PARAMETER Arch
    Specifies x86 or x86_64 as the architecture for which Cygwin setup.ini is described.

.PARAMETER Category
    Targets Cygwin packages included in the specified category.

.PARAMETER Country
    Selects the mirror site at random if present in the specified country with -Download.

.PARAMETER Depends
    Targets Cygwin packages required or depended by other packages, same as -Requires.

.PARAMETER Download
    Downloads Cygwin setup.ini, installer, and packages whose state are 'New'. If setup.ini is
    older than the same file on the root of x86 or x86_64 directory, those are never downloaded.

.PARAMETER DownloadForce
    Downloads Cygwin pacages regardless of the state.

.PARAMETER Local
    Reads the version of Cygwin packages which have already been installed to the specified path
    in the local. If this parameter is not specified, the state of all packages is always 'New'.

.PARAMETER Mirror
    Sets the mirror site to the specified URL with -Download.

.PARAMETER Package
    Targets Cygwin packages of the specified name.

.PARAMETER PackageSet
    Targets Cygwin packages downloaded to the directory of the specified name under 'x86/release/'
    or 'x86_64/release/' from the root.

.PARAMETER Quiet
    Quiets for extracting Cygwin setup.ini and downloading files.

.PARAMETER Regex
    Targets Cygwin packages whose name matchs the specified regular expression.

.PARAMETER Requires
    Targets Cygwin packages required or depended by other packages, same as -Depends.

.PARAMETER Root
    Sets the root of x86 or x86_64 directory to the specified path.

.PARAMETER Source
    Targets Cygwin source packages of the specified name.

.PARAMETER Supplement
    Outputs the specified information of packages extracted from setup.ini.

.PARAMETER TimeMachine
    Downloads Cygwin setup.ini and packages for Windows 2000, XP, Vista, or 7 from the Cygwin Time
    Machine mirror site (http://ctm.crouchingtigerhiddenfruitbat.org/pub/cygwin/circa/).

.LINK
    Cygwin Project:      https://cygwin.com/
    Cygwin Time Machine: http://www.crouchingtigerhiddenfruitbat.org/Cygwin/timemachine.html

.EXAMPLE
    C:\PS> .\Extract-Cygwin.ps1 x86_64 -Package cygwin -Download

    Name           : Cygwin setup.ini
    Timestamp      : 1746977763
    MinimumVersion : 2.903
    Version        : 2.933
    Install        : @{Path=x86_64/setup.ini; Size=18642455; Date=2025/05/12 0:36:08; State=New}
    Mirror         : http://ftp.jaist.ac.jp/pub/cygwin/

    Name    : Cygwin installer
    Version :
    Install : @{Path=setup-x86_64.exe; Size=1573296; Date=2025/04/05 2:08:04; State=New}
    Mirror  : https://cygwin.com/setup-x86_65.exe

    Name         : cygwin
    Description  : The UNIX emulation engine
    Category     : {Base}
    Version      : 3.6.1-1
    Install      : @{Path=x86_64/release/cygwin/cygwin-3.6.1-1-x86_64.tar.xz; Size=1584656; Date=
                   2025/04/09 20:40:22; State=New}
    Depends      : {_windows(>=6.3), bash, libgcc1, libintl8...}
    BuildDepends : {autoconf, automake, cocom, cygport...}
#>

# Parametes of this script

param(
    [parameter(Mandatory=$true)]
    [ValidateSet('x86', 'x86_64')]
    [string]$Arch,
    [string[]]$Category=@(),
    [string]$Country="",
    [switch]$Depends,
    [switch]$Download,
<<<<<<< HEAD
    [switch]$DownloadForce,
=======
>>>>>>> 79c94cb9
    [string]$Local="",
    [string]$Mirror="",
    [string[]]$Package=@(),
    [string[]]$PackageSet=@(),
    [switch]$Quiet,
    [string[]]$Regex=@(),
    [switch]$Requires,
    [string]$Root="",
    [string[]]$Source=@(),
    [ValidateSet('Conflicts', 'Hash', 'LongDescription', 'Obsoletes', 'ReplaceVersions')]
    [string[]]$Supplement=@(),
    [ValidateSet('2000', 'XP', 'Vista', '7')]
    [string]$TimeMachine=""
)

if (($Root -ne "") -and (-not [IO.Directory]::Exists($Root))) {
    New-Item $Root -ItemType Directory 2> $null;
    if (-not $?) {
        Write-Error "Specified root is not writable" -Category InvalidArgument;
        exit 1;
    }
}

# The path of Cygwin installed database or source packages

$CYGWIN_INSTALLED_DATABASE = 'etc/setup/installed.db';
$CYGWIN_INSTALLED_PACKAGE_SUFFIX_EXPR = '\.tar\.[a-z0-9]+$';
$CYGWIN_INSTALLED_SOURCE_PATH = 'usr/src/';
$CYGWIN_INSTALLED_SOURCE_DIRECTORY_EXPR = '^(.+)-([0-9].+)\.src$';

# Parameters of the version object

$CYGWIN_VERSION_NUMBER = 'Version';
$CYGWIN_VERSION_DATE = 'Date';

# The size of digits in a version, separated by '.'

$CYGWIN_VERSION_DIGIT_SIZE = 5;

# The index of development information in a version, separated by '.'

$CYGWIN_VERSION_DEVEL_STAGE_INDEX = $CYGWIN_VERSION_DIGIT_SIZE;
$CYGWIN_VERSION_DEVEL_VERSION_INDEX = $CYGWIN_VERSION_DEVEL_STAGE_INDEX + 1;

# The map of the develpment name to ordinal numbers

$CYGWIN_VERSION_DEVEL_ORDERED_MAP = @{
    'alpha' = -5;
    'beta' = -4;
    'pr' = -4;
    'pre' = -4;
    'devel' = -3;
    'rc' = -2;
    'ga' = -1;
};

# Compares the specified two version objects.
#
# $VersionObject1   the version object
# $VersionObject2   the version object
# return -1, 0, or 1 if 1st object is less than, equal to, or greater than 2nd

function CompareCygwinVersion(
    [parameter(Mandatory=$true)][Object]$VersionObject1,
    [parameter(Mandatory=$true)][Object]$VersionObject2) {

    # Compares the date in the version object

    $date1 = $VersionObject1.($CYGWIN_VERSION_DATE);
    $date2 = $VersionObject2.($CYGWIN_VERSION_DATE);
    if (($date1 -ne $null) -and ($date2 -ne $null)) {
        return [Math]::Sign([int]$date1 - [int]$date2);
    }

    # Compares the value in the array of version numbers

    $versions1 = $VersionObject1.($CYGWIN_VERSION_NUMBER);
    $versions2 = $VersionObject2.($CYGWIN_VERSION_NUMBER);
    $vercount = $versions1.Count;
    if ($vercount -gt $versions2.Count) {
        $vercount = $versions2.Count;
    }

    for ($i = 0; $i -lt $vercount; $i++) {
        $numbers1 = $versions1.Item($i);
        $numbers2 = $versions2.Item($i);

        for ($j = 0; $j -lt $CYGWIN_VERSION_DIGIT_SIZE; $j++) {
            $numdiff = $numbers1[$j] - $numbers2[$j];
            if ($numdiff -ne 0) {  # Different version number
                return [Math]::Sign($numdiff);
            }
        }

        $develstage1 = $numbers1[$CYGWIN_VERSION_DEVEL_STAGE_INDEX];
        $develstage2 = $numbers2[$CYGWIN_VERSION_DEVEL_STAGE_INDEX];
        $develdiff = $CYGWIN_VERSION_DEVEL_ORDERED_MAP.Item($develstage1) `
                      - $CYGWIN_VERSION_DEVEL_ORDERED_MAP.Item($develstage2);
        if ($develdiff -eq 0) {  # Same development stage
            $develdiff = $develstage1.compareTo($develstage2);
            if ($develdiff -eq 0) {  # Same alphabet development stage
                $develdiff = [double]$numbers1[$CYGWIN_VERSION_DEVEL_VERSION_INDEX] `
                              - [double]$numbers2[$CYGWIN_VERSION_DEVEL_VERSION_INDEX];
            }
        }

        if ($develdiff -ne 0) {  # Different development information
            return [Math]::Sign($develdiff);
        }
    }

    return $versions1.Count - $versions2.Count;
}

# The regular expression of version date

$CYGWIN_VERSION_DATE_DELIM_EXPR = '[-.]';
$CYGWIN_VERSION_DATE_REGEX = [Regex]('\.?(20[0-9]{2}' `
                                    + $CYGWIN_VERSION_DATE_DELIM_EXPR + '?(0[1-9]|1[0-2])' `
                                    + $CYGWIN_VERSION_DATE_DELIM_EXPR + '?[0-3][0-9])');

# The regular expression of version control

$CYGWIN_VERSION_CONTROL_HEX_MIN_LENGTH = 7;
$CYGWIN_VERSION_CONTROL_HEX_MAX_LENGTH = 8;
$CYGWIN_VERSION_CONTROL_HEX_REGEX = [Regex]('^\.?([0-9a-f]{' `
                                            + $CYGWIN_VERSION_CONTROL_HEX_MIN_LENGTH `
                                            + ',})');
$CYGWIN_VERSION_CONTROL_REGEX = [Regex]('\.?(git|bzr|cvs|darcs|deb|hg|rcgit|rcs|svn)[.0-9a-f]*');

# The regular expression of version digit

$CYGWIN_VERSION_DIGIT_REGEX = [Regex]('^\.?([0-9]+)');

# The regular expression of development version

$CYGWIN_VERSION_DEVEL_REGEX = [Regex]('^[-+.]?([A-Za-z]+)([0-9]*(\.[0-9]+)?)');

# The regular expression of version separator

$CYGWIN_VERSION_SEPARATOR_REGEX = [Regex]('^.');

# Returns the version object for the specified string.
#
# $VersionString  the version string

function GetCygwinVersion([parameter(Mandatory=$true)][string]$VersionString) {
    $verstr = $VersionString.Trim();
    $verobj = New-Object PSObject -Prop @{
        $CYGWIN_VERSION_NUMBER = New-Object System.Collections.ArrayList;
    };

    # Removes the version date and control information from the specified string

    $match = $CYGWIN_VERSION_DATE_REGEX.Match($verstr);
    if ($match.Success) {
        $date = $match.Groups[1].Value -replace $CYGWIN_VERSION_DATE_DELIM_EXPR, "";
        $verobj | Add-Member NoteProperty $CYGWIN_VERSION_DATE $date;
        $verstr = $verstr.Substring(0, $match.Index) `
                   + $verstr.Substring($match.Index + $match.Length);
    }
    $match = $CYGWIN_VERSION_CONTROL_REGEX.Match($verstr);
    if ($match.Success) {
        $verstr = $verstr.Substring(0, $match.Index) `
                   + $verstr.Substring($match.Index + $match.Length);
    }

    # Reads version digits and/or development information from the specified string

    $verlist = $verobj.($CYGWIN_VERSION_NUMBER);
    $verinit = $true;
    while ($verstr -ne "") {
        if ($verinit) {
            $verinit = $false;
            $vercount = 0;
            $verarray = @();
            for ($i = 0; $i -lt $CYGWIN_VERSION_DIGIT_SIZE; $i++) {
                $verarray += 0;
            }
            $verarray += "";
            $verarray += "";
            [void]$verlist.Add($verarray);
        }
        $match = $CYGWIN_VERSION_CONTROL_HEX_REGEX.Match($verstr);
        $verbase = 16;
        if ((-not $match.Success) `
            -or ($match.Groups[1].Length -gt $CYGWIN_VERSION_CONTROL_HEX_MAX_LENGTH)) {
            $match = $CYGWIN_VERSION_DIGIT_REGEX.Match($verstr);
            $verbase = 10;
        }
        if ($match.Success) {  # Version digits separated by '.'
            if ($vercount -lt $CYGWIN_VERSION_DIGIT_SIZE) {
                $verarray[$vercount] = [System.Convert]::ToInt32($match.Groups[1].Value, $verbase);
                $vercount++;
            }
        } else {
            $match = $CYGWIN_VERSION_DEVEL_REGEX.Match($verstr);
            if ($match.Success) {  # Development version
                if ($verarray[$CYGWIN_VERSION_DEVEL_STAGE_INDEX] -eq "") {
                    $verarray[$CYGWIN_VERSION_DEVEL_STAGE_INDEX] = $match.Groups[1].Value;
                    $verarray[$CYGWIN_VERSION_DEVEL_VERSION_INDEX] = $match.Groups[2].Value;
                }
            } else {  # Another character as a separator
                if ($vercount -gt 0) {
                    $verinit = $true;
                }
                $match = $CYGWIN_VERSION_SEPARATOR_REGEX.Match($verstr);
            }
        }
        $verstr = $verstr.Substring($match.Length);
    }

    return $verobj;
}

# The cygwin website URL

$CYGWIN_WEBSITE = 'https://cygwin.com/';

# The cygwin mirror list

$CYGWIN_MIRROR_LIST = $CYGWIN_WEBSITE + 'mirrors.lst';

# Fields of the information extracted from setup.ini

$FIELD_NAME = 'Name';
$FIELD_DESCRIPTION = 'Description';
$FIELD_LONG_DESCRIPTION = 'LongDescription';  # Specified by -Supplement
$FIELD_CATEGORY = 'Category';
$FIELD_VERSION = 'Version';
$FIELD_REPLACE_VERSIONS = 'ReplaceVersions';  # Specified by -Supplement (Optional)
$FIELD_INSTALL = 'Install';                   # Added for the package specified by -Package
$FIELD_INSTALL_TARGETED = 'InstallTargeted';  # Temporary field
$FIELD_SOURCE = 'Source';                     # Added for the package specified by -Source
$FIELD_SOURCE_TARGETED = 'SourceTargeted';    # Temporary field
$FIELD_PATH = 'Path';                         # Added to Install and Source field
$FIELD_SIZE = 'Size';;                        # Added to Install and Source field
$FIELD_HASH = 'Hash';                         # Added to Install and Source field by -Supplement
$FIELD_DATE = 'Date';                         # Added to Install and Source field for the download
$FIELD_STATE = 'State';                       # Added to Install and Source field
$FIELD_REQUIRES = 'Requires';                 # (Optional)
$FIELD_DEPENDS = 'Depends';                   # (Optional)
$FIELD_CONFLICTS = 'Conflicts';               # Specified by -OptionalInfo (Optional)
$FIELD_OBSOLETES = 'Obsoletes';               # Specified by -Supplement (Optional)
$FIELD_PROVIDES = 'Provides';                 # (Optional)
$FIELD_BUILD_DEPENDS = 'BuildDepends';        # (Optional)
$FIELD_MINIMUM_VERSION = 'MinimumVersion';    # Added to the object of setup.ini
$FIELD_TIMESTAMP = 'Timestamp';               # Added to the object of setup.ini
$FIELD_MIRROR = 'Mirror';                     # Added to the object of setup.ini
$FIELD_URL = 'URL';                           # Added to the object of the installer

$FIELD_PATH_EXPR = '(.*/)?([-+.0-9a-zA-Z_]+)$';
$FIELD_INSTALL_OR_SOURCE_EXPR = `
    '(([norarchx864_]+/)?release/(_obsolete/)?([^ /]+)(/[^ /]+)+) ([0-9]+) ([+/=0-9A-Za-z]+)$';
$DEPENDED_PACKAGE_SUFFIX_EXPR = '\((=|<=?|>=?)[0-9].*\)$';

# The state of package's file on the mirror

$STATE_PENDING = 'Pending';
$STATE_NEW = 'New';
<<<<<<< HEAD
=======
$STATE_UPDATED = 'Updated';
>>>>>>> 79c94cb9
$STATE_UNCHANGED = 'Unchanged';
$STATE_OLDER = 'Older';
$STATE_NOT_FOUND = 'Not Found';
$STATE_ERROR = 'Error';

# Returns the Cygwin mirror site selected randomly for the specified country.
#
# $Country  a country name

function GetCygwinMirror([string]$Country) {
    if ($Country -eq "") {
        $Country = ([System.Globalization.RegionInfo]::CurrentRegion).EnglishName;
    }
    if ($Country.StartsWith('Hong Kong')) {
        $Country = 'Hong Kong';
    } elseif ($Country -eq 'United Kingdom') {
        $Country = 'UK';
    }
    $response = $null;
    $stream = $null;
    $mirrorlist = New-Object System.Collections.ArrayList 32;

    try {
        $request = [System.Net.WebRequest]::Create($CYGWIN_MIRROR_LIST);
        $request.KeepAlive = $false;
        $response = $request.GetResponse();
        $stream = $response.GetResponseStream();
        $reader = New-Object System.IO.StreamReader $stream;
        while ($reader.Peek() -ge 0) {
            $field = $reader.ReadLine().Split(';');

            # Adds the mirror site of only the target country to the list

            if (($Country -eq $field[2]) -or ($Country -eq $field[3])) {
                [void]$mirrorlist.Add($field[0]);
            }
        }
    } catch [System.Net.WebException] {
        $exception = $_.Exception;
        if ($exception.Response.StatusCode -eq [System.Net.HttpStatusCode]::NotFound) {
            Write-Error "'$CYGWIN_MIRROR_LIST' is not found" -Category InvalidArgument;
        } else {
            Write-Error -Exception $exception;
        }
        exit 1;
    } finally {
        if ($reader -ne $null) {
            $reader.Close();
        }
        if ($stream -ne $null) {
            $stream.Close();
        }
        if ($response -ne $null) {
            $response.Close();
        }
    }

    if ($mirrorlist.Count -gt 0) {
        $mirrorlist.Item((Get-Random -Minimum 0 -Maximum ($mirrorlist.Count - 1)));
    }
}

# The length of the hash value by which the download package is verified

$HASH_LENGTH_MD5 = 32;
$HASH_LENGTH_SHA512 = 128;

# Downloads the file for the specified object from the mirror site.
#
# $PackageUpdated  true if only new package is downloaded, otherwise, false
# $FileObject      the file object of setup.ini, installer, or a package
# $DownloadParam   the object of download parameters

function DownloadCygwinFile(
    [parameter(Mandatory=$true)][boolean]$PackageUpdated,
    [parameter(Mandatory=$true)][Object]$FileObject,
    [parameter(Mandatory=$true)][Object]$DownloadParam) {
    $response = $null;
    $stream = $null;
    $writer = $null;
    $url = $DownloadParam.UrlBuilder.Append($FileObject.($FIELD_PATH)).ToString();
    $state = $FileObject.($FIELD_STATE);
    $size = 0L;
    $date = $null;
    $filematch = $DownloadParam.FilePathRegex.Match($FileObject.($FIELD_PATH));
    $filepath = $DownloadParam.Root + $FileObject.($FIELD_PATH);
    $fileparent = $DownloadParam.Root + $filematch.Groups[1].Value;
    $dlfile = $filematch.Groups[2].Value;
    $dlpath = $env:TEMP + '\\' + $dlfile;
    $setupdownloaded = $state -eq $STATE_PENDING;

    try {

        # Gets the timestamp and http response of downloaded file

        $response = GetResponse $url ([System.Net.WebRequestMethods+Ftp]::GetDateTimestamp);
        $date = $response.LastModified;

        if ($url.StartsWith('ftp://')) {
            $response.Close();
            $response = GetResponse $url ([System.Net.WebRequestMethods+Ftp]::GetFileSize);
            $size = $response.ContentLength;
            $response.Close();
            $response = $null;
        } else {
            $size = $response.ContentLength;
        }

        if ($setupdownloaded -or $FileObject.($FIELD_SIZE).Equals($size)) {
            if ($PackageUpdated `
                -and (($state -eq $STATE_UNCHANGED) -or ($state -eq $STATE_OLDER))) {

                # Never download the package if the same has been installed to the local
                # and it's newer or unchaned, and its state has been set for the object

                return;
            }
            $FileObject.($FIELD_SIZE) = $size;

            $fileobj = Get-Item $filepath 2> $null;
            if ($fileobj -ne $null) {
                $result = $fileobj.LastWriteTime.CompareTo($date);
                if ($result -ge 0) {
                    if ($setupdownloaded) {

                        # Never download Cygwin installer or setup.ini if the same file exists on
                        # the path and it's newer or unchanged, and its state is set for the object

                        if ($result -eq 0) {
                            $state = $STATE_UNCHANGED;
                        } else {
                            $state = $STATE_OLDER;
                        }
                    }
                    return;
                }

                # Downloads the package only if the same file is older on the path
            }
            $state = $STATE_NEW;

            # Downloads and writes file data to the temporary file from http response

            if ($response -eq $null) {
                $response = GetResponse $url ([System.Net.WebRequestMethods+Ftp]::DownloadFile);
            }

            $writer = New-Object System.IO.FileStream $dlpath, `
                                                      ([System.IO.FileMode]::Create), `
                                                      ([System.IO.FileAccess]::Write);
            $stream = $response.GetResponseStream();
            $DownloadParam.Progress.Start($dlfile, $response.ContentLength, $true);

            $length = $stream.Read($DownloadParam.Buffer, 0, $DownloadParam.Buffer.Length);
            if ($length -gt 0) {
                do {
                    $DownloadParam.Progress.Increse($length);
                    $DownloadParam.Progress.Show();
                    $writer.Write($DownloadParam.Buffer, 0, $length);
                    $length = $stream.Read($DownloadParam.Buffer, 0, $DownloadParam.Buffer.Length);
                } while ($length -gt 0);
            }
            $DownloadParam.Progress.End();
        } else {  # The size different from the information in setup.ini
            $state = $STATE_ERROR;
        }
    } catch [System.Net.WebException] {
        if ($_.Exception.Response.StatusCode -ne [System.Net.HttpStatusCode]::NotFound) {
            throw;
        }
        $state = $STATE_NOT_FOUND;
    } finally {
        if ($stream -ne $null) {
            $stream.Close();
            $stream = $null;
        }
        if ($response -ne $null) {
            $response.Close();
        }
        if ($writer -ne $null) {
            $writer.Flush();
            $writer.Close();

            $dlobj = Get-Item $dlpath 2> $null;
            try {
                if ($dlobj.Length -eq $size) {
                    $hashvalue = $FileObject.($FIELD_HASH);
                    $dlhash = "";
                    $dlcheck = $true;
                    $provider = $null;

                    if ($hashvalue.Length -eq $HASH_LENGTH_MD5) {
                        $provider = $DownloadParam.MD5CryptoServiceProvider;
                        if ($provider -eq $nul) {
                            $provider = `
                                [System.Security.Cryptography.MD5CryptoServiceProvider]::new();
                            $DownloadParam.MD5CryptoServiceProvider = $provider;
                        }
                    } elseif ($hashvalue.Length -eq $HASH_LENGTH_SHA512) {
                        $provider = $DownloadParam.SHA512CryptoServiceProvider;
                        if ($provider -eq $nul) {
                            $provider = `
                                [System.Security.Cryptography.SHA512CryptoServiceProvider]::new();
                            $DownloadParam.SHA512CryptoServiceProvider = $provider;
                        }
                    }
                    if ($provider -ne $null) {
                        $stream = $dlobj.OpenRead();
                        try {
                            $str = [System.BitConverter]::ToString($provider.ComputeHash($stream));
                            $dlhash = $str.Replace('-', "").ToLower();
                        } finally {
                            $stream.Close();
                        }
                        $dlcheck = $hashvalue.Equals($dlhash);
                    }

                    if ($dlcheck) {

                        # Sets the timestamp on the mirror into the temporary file
                        # and moves it to the path of package parameters

                        $dlobj.LastWriteTime = $date;

                        if ($fileparent.Length -gt 0) {
                            New-Item $fileparent -ItemType Directory -Force > $null 2>&1;
                        }

                        Move-Item $dlpath $filepath -Force;
                        if (-not $?) {
                            exit 1;
                        }
                    } else {  # The hash value different from the information in setup.ini
                        $state = $STATE_ERROR;
                    }
                }
#                else {
#                    # Throws the exception of writng or downloading the package's file
#                }
            } finally {
                Remove-Item $dlpath 2> $null;
            }
        }

        $FileObject.($FIELD_DATE) = $date;
        $FileObject.($FIELD_STATE) = $state;
    }
}

# Returns the HTTP or FTP reqponse for the specified URL.
#
# $URL     the request URL
# $Method  the request method

function GetResponse([parameter(Mandatory=$true)][string]$URL, [string]$Method="") {
    $request = [System.Net.WebRequest]::Create($URL);
    $request.KeepAlive = $false;
    if ($url.StartsWith('ftp://')) {
        $request.Method = $Method;
    }
    return $request.GetResponse();
}


# Returns the file object of Cygwin setup.ini, installer, and packages.
#
# $FileDownloaded  true if the file is downloaded, otherwise, false
# $FilePath        the file path from the root of 'x86' or 'x86_64' directory
# $FileSize        the size of a file
# $FileHashValue   the hash value of a file
# $FileState       the state of setup.ini, installer, or a package

function CreateFileObject(
    [parameter(Mandatory=$true)][boolean]$FileDownloaded,
    [parameter(Mandatory=$true)][string]$FilePath, [long]$FileSize=0L,
    [string]$FileHashValue="", [string]$FileState=$STATE_PENDING) {
    $fileobj = New-Object PSObject -Prop @{
        $FIELD_PATH = $FilePath;
        $FIELD_SIZE = $FileSize;
        $FIELD_HASH = $FileHashValue;
        $FIELD_STATE = $FileState;
    };
    if ($FileDownloaded) {
        $fileobj | Add-Member NoteProperty ($FIELD_DATE) $null;
    }
    return $fileobj;
}

# The array of fixed fields written to the output stream for a package

$FIXED_FIELDS = @($FIELD_NAME, $FIELD_DESCRIPTION, $FIELD_CATEGORY, $FIELD_VERSION);
$FIXED_LONG_FIELDS = `
    @($FIELD_NAME, $FIELD_DESCRIPTION, $FIELD_LONG_DESCRIPTION, $FIELD_CATEGORY, $FIELD_VERSION);
$FIXED_FILE_FIELDS = @($FIELD_PATH, $FIELD_SIZE, $FIELD_STATE);
$FIXED_FILE_LONG_FIELDS = @($FIELD_PATH, $FIELD_SIZE, $FIELD_HASH, $FIELD_STATE);
$FIXED_DOWNLOAD_FIELDS = @($FIELD_PATH, $FIELD_SIZE, $FIELD_DATE, $FIELD_STATE);
$FIXED_DOWNLOAD_LONG_FIELDS = @($FIELD_PATH, $FIELD_SIZE, $FIELD_HASH, $FIELD_DATE, $FIELD_STATE);

# Returns the information selected for the specified file object of a package.
#
# $FileObject       the file object of setup.ini, installer, or a package
# $HashValueOutput  true if the hash value is output, otherwise, false

function SelectFileInformation(
    [parameter(Mandatory=$true)][Object]$FileObject, [boolean]$HashValueOutput=$false) {
    $filefields = $FIXED_FILE_FIELDS;
    if ($HashValueOutput) {
        if ($FileObject.($FIELD_DATE) -ne $null) {
            $filefields = $FIXED_DOWNLOAD_LONG_FIELDS;
        } else {
            $filefields = $FIXED_FILE_LONG_FIELDS;
        }
    } elseif ($FileObject.($FIELD_DATE) -ne $null) {
        $filefields = $FIXED_DOWNLOAD_FIELDS;
    }
    return $FileObject | Select-Object $filefields;
}

# Returns the information selected for the specified object of a package.
#
# $PackageObject  the object of setup.ini, installer, or a package
# $SelectParam    the object of selection parameters

function SelectPackageInformation(
    [parameter(Mandatory=$true)][Object]$PackageObject, [parameter(Mandatory=$true)]$SelectParam) {
    $instobj = $PackageObject.($FIELD_INSTALL);
    $srcobj = $PackageObject.($FIELD_SOURCE);
    $fieldlist = $SelectParam.FieldList;
    $fieldcount = $fieldlist.Count;

    # Removes optional and/or supplemetal fields appended previously from the field list.

    while ($fieldcount -gt $SelectParam.FixedFieldCount) {
        $fieldcount--;
        $fieldlist.RemoveAt($fieldcount);
    }

    $PackageObject.($FIELD_CATEGORY) = $PackageObject.($FIELD_CATEGORY).Split(' ');

    if ($SelectParam.ReplaceVersionsSupplemented `
        -and ($PackageObject.($FIELD_REPLACE_VERSIONS) -ne $null)) {
        [void]$fieldlist.Add($FIELD_REPLACE_VERSIONS);
    }
    if ($instobj -ne $null) {
        $PackageObject.($FIELD_INSTALL) = SelectFileInformation $instobj $SelectParam.HashOutput;
        [void]$fieldlist.Add($FIELD_INSTALL);
    }
    if ($srcobj -ne $null) {
        $PackageObject.($FIELD_SOURCE) = SelectFileInformation $srcobj $SelectParam.HashOutput;
        [void]$fieldlist.Add($FIELD_SOURCE);
    }

    # Replaces the array of values with the string in the field added to the object

    if ($SelectParam.RequiresSupplemented -and ($PackageObject.($FIELD_REQUIRES) -ne $null)) {
        $PackageObject.($FIELD_REQUIRES) = $PackageObject.($FIELD_REQUIRES).Split(' ');
        [void]$fieldlist.Add($FIELD_REQUIRES);
    }
    if ($PackageObject.($FIELD_DEPENDS) -ne $null) {
        $PackageObject.($FIELD_DEPENDS) = `
            $PackageObject.($FIELD_DEPENDS).Replace(' ', "").Split(',');
        [void]$fieldlist.Add($FIELD_DEPENDS);
    }
    if ($SelectParam.ObsoletesSupplemented -and ($PackageObject.($FIELD_OBSOLETES) -ne $null)) {
        $PackageObject.($FIELD_OBSOLETES) = `
            $PackageObject.($FIELD_OBSOLETES).Replace(' ', "").Split(',');
        [void]$fieldlist.Add($FIELD_OBSOLETES);
    }
    if ($SelectParam.ConflictsSupplemented -and ($PackageObject.($FIELD_CONFLICTS) -ne $null)) {
        $PackageObject.($FIELD_CONFLICTS) = `
            $PackageObject.($FIELD_CONFLICTS).Replace(' ', "").Split(',');
        [void]$fieldlist.Add($FIELD_CONFLICTS);
    }
    if ($PackageObject.($FIELD_PROVIDES) -ne $null) {
        $PackageObject.($FIELD_PROVIDES) = `
            $PackageObject.($FIELD_PROVIDES).Replace(' ', "").Split(',');
        [void]$fieldlist.Add($FIELD_PROVIDES);
    }
    if ($PackageObject.($FIELD_BUILD_DEPENDS) -ne $null) {
        $PackageObject.($FIELD_BUILD_DEPENDS) = `
            $PackageObject.($FIELD_BUILD_DEPENDS).Replace(' ', "").Split(',');
        [void]$fieldlist.Add($FIELD_BUILD_DEPENDS);
    }

    return $PackageObject | Select-Object $fieldlist;
}

# The architecture to install the Cygwin

$ARCH_X86 = 'x86';
$ARCH_X64 = 'x86_64';

# The Cygwin Time Machine mirror site and its URL

$TIME_MACHINE_MIRROR = 'http://ctm.crouchingtigerhiddenfruitbat.org/pub/cygwin/circa/';
$TIME_MACHINE_X64_MIRROR = 'http://ctm.crouchingtigerhiddenfruitbat.org/pub/cygwin/circa/64bit/';
$TIME_MACHINE_LAST_MIRRORS = @{
    '2000' = @{ $ARCH_X86 = $TIME_MACHINE_MIRROR + '2013/06/04/121035/' }
    'XP' = @{
        $ARCH_X86 = $TIME_MACHINE_MIRROR + '2016/08/30/104223/'
        $ARCH_X64 = $TIME_MACHINE_X64_MIRROR + '2016/08/30/104235/'
    }
    'Vista' = @{
        $ARCH_X86 = $TIME_MACHINE_MIRROR + '2021/10/28/175116'
        $ARCH_X64 = $TIME_MACHINE_X64_MIRROR + '2021/10/28/174906/'
    }
    '7' = @{
        $ARCH_X86 = $TIME_MACHINE_MIRROR + '2022/11/23/063457/'
        $ARCH_X64 = $TIME_MACHINE_X64_MIRROR + '2024/01/30/231215/'
    }
};

# The timestamp written to the header of setup.ini for the version of setup.exe

$TIME_MACHINE_SETUP_TIMESTAMP_LEGACY = 1259724034;
$TIME_MACHINE_SETUP_TIMESTAMP_2774 = 1372443636;
$TIME_MACHINE_SETUP_TIMESTAMP_2874 = 1473388972;
$TIME_MACHINE_SETUP_TIMESTAMP_2909 = 1640710562;
$TIME_MACHINE_SETUP_TIMESTAMP_2924 = 1677964491;
$TIME_MACHINE_SETUP_TIMESTAMP_2926 = 1706773736;

# The file or directory names of setup.exe and setup.ini

$SETUP_X86_ROOT = $ARCH_X86 + '/';
$SETUP_X86_PACKAGE_ROOT = $SETUP_X86_ROOT + 'release/';
$SETUP_X86_PREFIX = 'setup-x86';
$SETUP_X64_ROOT = $ARCH_X64 + '/';
$SETUP_X64_PACKAGE_ROOT = $SETUP_X64_ROOT + 'release/';
$SETUP_X64_PREFIX = 'setup-x86_64';
$SETUP_NOARCH_PACKAGE_ROOT = 'noarch/release/';
$SETUP_INI = 'setup.ini';
$SETUP_INI_FIXED_FIELDS = @(
    $FIELD_NAME, $FIELD_TIMESTAMP, $FIELD_MINIMUM_VERSION, $FIELD_VERSION,
    $FIELD_INSTALL, $FIELD_MIRROR);
$SETUP_EXE_FIXED_FIELDS = @($FIELD_NAME, $FIELD_VERSION, $FIELD_INSTALL, $FIELD_URL);

# Returns the object to set the information of Cygwin installer.
#
# $SetupArch       the architecture to install the Cygwin
# $SetupTimestamp  the timestamp of setup.ini

function CreateCygwinInstallerObject(
    [parameter(Mandatory=$true)][string]$SetupArch,
    [parameter(Mandatory=$true)][long]$SetupTimestamp) {
    $instobj = CreateFileObject $true ($SETUP_X64_PREFIX + '.exe');
    $setupprefix = $SETUP_X86_PREFIX;
    $setupobj = New-Object PSObject -Prop @{
        $FIELD_NAME = 'Cygwin installer';
        $FIELD_VERSION = "";
        $FIELD_INSTALL = $instobj;
        $FIELD_URL = $CYGWIN_WEBSITE + $SETUP_X64_PREFIX + '.exe';
    };
    $setupversion = $null;
    $setupmirror = $TIME_MACHINE_MIRROR -replace '[a-z]+/$', "setup/";
    switch ($SetupArch) {
        $ARCH_X86 {
            if ($SetupTimestamp -le $TIME_MACHINE_SETUP_TIMESTAMP_LEGACY) {
                $setupobj.($FIELD_NAME) = 'Cygwin legacy installer';
                $setupobj.($FIELD_VERSION) = '2.674';
                $instobj.($FIELD_PATH) = 'setup-legacy.exe';
                $setupobj.($FIELD_URL) = $setupmirror + 'legacy/' + $instobj.($FIELD_PATH);
                return $setupobj;
            } elseif ($SetupTimestamp -le $TIME_MACHINE_SETUP_TIMESTAMP_2774) {
                $setupprefix = 'setup';
                $setupversion = '2.774';
            }
            break;
        }
        $ARCH_X64 {
            if ($SetupTimestamp -gt $TIME_MACHINE_SETUP_TIMESTAMP_2926) {

                # Uses the Cygwin installer of the current version, downloaded from cygwin.com

                return $setupobj;
            }
            $setupprefix = $SETUP_X64_PREFIX;
            break;
        }
    }
    if ($setupversion -eq $null) {
        if ($SetupTimestamp -le $TIME_MACHINE_SETUP_TIMESTAMP_2874) {
            $setupversion = '2.874';
        } elseif ($SetupTimestamp -le $TIME_MACHINE_SETUP_TIMESTAMP_2909) {
            $setupversion = '2.909';
        } elseif ($SetupTimestamp -le $TIME_MACHINE_SETUP_TIMESTAMP_2924) {
            $setupversion = '2.924';
        } elseif ($SetupTimestamp -le $TIME_MACHINE_SETUP_TIMESTAMP_2926) {
            $setupversion = '2.926';
        }
    }
    $setupobj.($FIELD_VERSION) = $setupversion;
    $instobj.($FIELD_PATH) = $setupprefix + '-' + $setupversion + '.exe';
    $setupobj.($FIELD_URL) = $setupmirror + 'snapshots/' + $instobj.($FIELD_PATH);
    return $setupobj;
}

if ($TimeMachine -ne "") {
    $Mirror = $TIME_MACHINE_LAST_MIRRORS[$TimeMachine].Item($Arch);
    if ([String]::IsNullOrEmpty($Mirror)) {
        Write-Error "x86 must be specified for Windows 2000" -Category InvalidArgument;
        exit 1;
    }
    $Download = [switch]$true;
} elseif ($Mirror.StartsWith($TIME_MACHINE_MIRROR)) {
    if ($Mirror.StartsWith($TIME_MACHINE_X64_MIRROR)) {
        if ($Arch -eq $ARCH_X86) {
            Write-Error "x86_64 must be specified for this mirror site" -Category InvalidArgument;
            exit 1;
        }
    } elseif ($Arch -eq $ARCH_X64) {
        Write-Error "x86 must be specified for this mirror site" -Category InvalidArgument;
        exit 1;
    }
}

# Sets the object of setup.ini on 'x86' or 'x86_64' directory

$SetupIni = New-Object PSObject -Prop @{
    $FIELD_NAME = 'Cygwin setup.ini';
    $FIELD_TIMESTAMP = "";
    $FIELD_MINIMUM_VERSION = "";
    $FIELD_VERSION = "";
};
$SetupIniState = $STATE_PENDING;
$SetupIniPath = $null;
if ($Arch -eq $ARCH_X86) {
    $SetupIniPath = $ARCH_X86 + '/' + $SETUP_INI;
} else {
    $SetupIniPath = $ARCH_X64 + '/' + $SETUP_INI;
}
<<<<<<< HEAD
=======
$PackageLocalDirectory = $Local -replace '\\', '/' -replace '/$', "";
$PackageMap = @{};
$PackageInstalledMap = $null;
$Verbose = -not $Quiet.IsPresent;
>>>>>>> 79c94cb9

# The progress of extracting or downloading package

$Progress = $null;

if ($Quiet.IsPresent) {
    $Progress = New-Object PSObject `
    | Add-Member -PassThru ScriptMethod 'Start' { } `
    | Add-Member -PassThru ScriptMethod 'Increse' { } `
    | Add-Member -PassThru ScriptMethod 'Show' { } `
    | Add-Member -PassThru ScriptMethod 'End' { };
} else {
    $ProgressLimit = 50;
    if ([Console]::BufferWidth -le 60) {
        $ProgressLimit = [Console]::BufferWidth - 10;
    };
    $Progress = New-Object PSObject -Prop @{
        'FileName' = "";
        'FileSize' = 0;
        'ByteLength' = 0;
        'Percent' = 0;
        'Limit' = $ProgressLimit;
        'Count' = 0;
        'CountRate' = 0.0;
        'CountBuffer' = [System.Text.StringBuilder]::new($ProgressLimit + 8);
        'ConsoleCursorVisible' = [Console]::CursorVisible;
    } `
    | Add-Member -PassThru ScriptMethod 'Start' {
        $this.FileName = $args[0];
        $this.FileSize = $args[1];
        $this.ByteLength = 0;
        $this.Percent = -1;
        $this.Count = 0;
        $this.CountRate = 100 / $this.Limit;
        $this.CountBuffer.Length = 0;
        [void]$this.CountBuffer.Append(' [>').Append(' ', $this.Limit - 1).Append('] ');
        if ($args[2]) {
            $format = 'Downloading {0}';
        } else {
            $format = 'Extracting the information from {0}';
        }
        $message = [String]::Format($format, $this.FileName);
        if ($message.Length -ge [Console]::BufferWidth) {
            $message = $message.Substring(0, [Console]::BufferWidth - 1);
        }
        [Console]::Error.WriteLine($message + "`n");
        [Console]::CursorVisible = $false;
    } `
    | Add-Member -PassThru ScriptMethod 'Increse' {
        $this.ByteLength += $args[0];
    } `
    | Add-Member -PassThru ScriptMethod 'Show' {
        $percent = [Math]::Floor($this.ByteLength / $this.FileSize * 100);
        if ($this.Percent -lt $percent) {
            $this.Percent = $percent;
            $count = [Math]::Floor($percent / $this.CountRate);
            if (($this.Count -lt $count) -and ($this.Limit -gt $count)) {
                $this.Count = $count;
                $this.CountBuffer.Length = $count + 1;
                [void]$this.CountBuffer.Append(
                    '=>').Append(' ', $this.Limit - $count - 1).Append('] ');
            } else {
                $this.CountBuffer.Length = $this.Limit + 4;
            }
            [Console]::Error.Write($this.CountBuffer.Append($percent).Append('%').ToString());
            [Console]::CursorLeft = 0;
        }
    } `
    | Add-Member -PassThru ScriptMethod 'End' {
        [Console]::Error.Write(' ' * $this.CountBuffer.Capacity);
        [Console]::CursorTop -= 2;
        [Console]::CursorLeft = 0;
        [Console]::Error.Write(' ' * ([Console]::BufferWidth - 1));
        [Console]::CursorLeft = 0;
        [Console]::CursorVisible = $true;
    };
}

# The object of download parameters

$DownloadParam = $null;
$DownloadRoot = $Root -replace '\\', '/' -replace '[^/]$', '$&/';
$Downloaded = $false;

if ($Download.IsPresent -or $DownloadForce.IsPresent) {
    $DownloadParam = New-Object PSObject -Prop @{
        'Root' = $DownloadRoot;
        'FilePathRegex' = [Regex]($FIELD_PATH_EXPR);
        'Buffer' = $null;
        'UrlBuilder' = [System.Text.StringBuilder]::new(256);
        'MD5CryptoServiceProvider' = $null;
        'SHA512CryptoServiceProvider' = $null;
        'Progress' = $Progress;
    };
    $Downloaded = $true;
}

# The object of selection parameters

$SelectParam = New-Object PSObject -Prop @{
    'FieldList' = $null;
    'FixedFieldCount' = 0;
    'ReplaceVersionsSupplemented' = $Supplement.Contains($FIELD_REPLACE_VERSIONS);
    'HashOutput' = $Supplement.Contains($FIELD_HASH);
    'RequiresSupplemented' = $true;
    'ObsoletesSupplemented' = $Supplement.Contains($FIELD_OBSOLETES);
    'ConflictsSupplemented' = $Supplement.Contains($FIELD_CONFLICTS);
};
if ($Supplement.Contains($FIELD_LONG_DESCRIPTION)) {
    $SelectParam.FieldList = [System.Collections.ArrayList]::new($FIXED_LONG_FIELDS);
    $SelectParam.FixedFieldCount = $FIXED_LONG_FIELDS.Count;
} else {
    $SelectParam.FieldList = [System.Collections.ArrayList]::new($FIXED_FIELDS);
    $SelectParam.FixedFieldCount = $FIXED_FIELDS.Count;
}

# The list of target packages extracted from setup.ini

$TargetedPackageList = [System.Collections.ArrayList]::new(256);
$TargetRegexList = [System.Collections.ArrayList]::new(16);
$TargetSpecified = $false;

if (($Category.Count -gt 0) -or ($PackageSet.Count -gt 0) -or ($Package.Count -gt 0) `
    -or ($Regex.Count -gt 0) -or ($Source.Count -gt 0)) {
    $TargetSpecified = $true;
}
$Regex | `
ForEach-Object {
    [void]$TargetRegexList.Add([Regex]($_));
    if (-not $?) {
        exit 1;
    }
}

# The map of all packages read from setup.ini

$PackageMap = [Hashtable]::new(12800);
$PackageProvidedSetMap = $null;
if ($Provides.IsPresent) {
    $PackageProvidedSetMap = @{};
}
$PackageUpdated = -not $DownloadForce.IsPresent;

$ConsoleCursorVisible = [Console]::CursorVisible;
$SystemDir = [System.IO.Directory]::GetCurrentDirectory();
[System.IO.Directory]::SetCurrentDirectory((Get-Location).Path);
[Console]::CursorVisible = $true;

$reader = $null;
try {
    if ($Downloaded) {
        if ($Mirror -eq "") {

<<<<<<< HEAD
            # Sets the mirror site for the specified country or current region
=======
    if ($PackageLocalDirectory -ne "") {
#            Import-Module $PROG_CHECK_PACKAGE 2> $null;
        $PackageInstalledMap = New-Object Hashtable 256;
        $fileobj = Get-Item ($PackageLocalDirectory + $CYGWIN_INSTALLED_DATABASE) 2> $null;
        if ($?) {
            $reader = $null;
            try {
                # Read the package's name and file from Cygwin installed.db

                $reader = $fileobj.OpenText();
                [void]$reader.ReadLine();  # Ignore "INSTALLED.DB x"

                if ($reader.Peek() -ge 0) {
                    do {
                        $field = $reader.ReadLine().Split(' ');
                        $name = $field[0];
                        $verstr = $field[1].Substring($name.Length + 1) `
                                   -replace $CYGWIN_INSTALLED_PACKAGE_SUFFIX_EXPR, "";
                        $PackageInstalledMap.Add($name, (GetCygwinVersion $verstr));
                    } while ($reader.Peek() -ge 0);
                }
            } finally {
                if ($reader -ne $null) {
                    $reader.Close();
                }
            }
        }
    }

    # Checks the timestamp of setup-x86.exe or setup-x86_64.exe in Cygwin site
    # and setup.ini from the specified mirror, and download its if specified
>>>>>>> 79c94cb9

            $Mirror = GetCygwinMirror $Country;
            if ($Mirror -eq $null) {
                Write-Error "Mirror must be specified" -Category SyntaxError;
                exit 1;
            }
        } else {
            $Mirror = $Mirror -replace '\\', '/' -replace '[^/]$', '$&/';
        }

        # Downloads setup.ini from the mirror site if the same file don't exits
        # or it's older than the downloaded file

        $instobj = CreateFileObject $true $SetupIniPath;
        $DownloadParam.Buffer = [byte[]]::new(10240);
        [void]$DownloadParam.UrlBuilder.Append($Mirror);

        DownloadCygwinFile $PackageUpdated $instobj $DownloadParam;

        $SetupIni `
        | Add-Member -PassThru NoteProperty ($FIELD_INSTALL) (SelectFileInformation $instobj) `
        | Add-Member NoteProperty ($FIELD_MIRROR) $Mirror;
        $SetupIniState = $instobj.($FIELD_STATE);

        if (($SetupIniState -eq $STATE_ERROR) -or ($SetupIniState -eq $STATE_NOT_FOUND)) {
            Write-Output $SetupIni;
            exit 0;
        }
    } elseif (-not $TargetSpecified) {
        exit 0;
    }

    # Opens setup.ini and firstly reads the setup information from the header

    $SetupIniPath = $DownloadRoot + $SetupIniPath;
    $fileobj = Get-Item $SetupIniPath 2> $null;
    if (-not $?) {
        Write-Error "Setup.ini don't exist" -Category InvalidArgument;
        exit 1;
    }

    $text = "";
    $reader = $fileobj.OpenText();
    $Progress.Start($SetupIniPath, $fileobj.Length, $false);

    while ($reader.Peek() -ge 0) {
        $text = $reader.ReadLine();
        if (-not $text.StartsWith('#')) {  # Ignores the header
            if ($text.StartsWith('@ ')) {  # Exits this loop if the first package is appeared
                break;
            }

            $index = $text.IndexOf(':');
            if ($index -gt 0) {
                $name = $text.Substring(0, $index);
                $value = $text.Substring($index + 1).Trim();

                switch ($name) {
                    'setup-timestamp' {  # "setup-timestamp: 9999999999
                        $timestamp = [long]::Parse($value);
                        if ($Downloaded) {
                            $SetupExe = CreateCygwinInstallerObject $Arch $timestamp;
                        }
                        $SetupIni.($FIELD_TIMESTAMP) = $timestamp;
                        break;
                    }
                    'setup-minimum-version' {  # "setup-minimum-version: 2.xxx
                        $SetupIni.($FIELD_MINIMUM_VERSION) = $value;
                        break;
                    }
                    'setup-version' {  # "setup-version: 2.xxx
                        $SetupIni.($FIELD_VERSION) = $value;
                        break;
                    }
                }
            }
            $text = "";
        }
    }

    # Reads the information of all packages from setup.ini and create the object
    # of it whose name is appended to the targeted list if specified by options

    if ($TargetSpecified -and ($SetupIniState -ne $STATE_OLDER)) {
        $packinstregex = [Regex]($FIELD_INSTALL_OR_SOURCE_EXPR);
        $packname = "";
        $packobj = $null;
        $longdesc = $null;
        $textquoted = $false;
        $current = $true;

        do {
            if ($text.StartsWith('@ ')) {  # "@ xxx"
                $Progress.Show();

                $packname = $text.Substring(2).Trim();
                $packobj = New-Object PSObject -Prop @{
                    $FIELD_NAME = $packname;
                    $FIELD_DESCRIPTION = "";
                    $FIELD_CATEGORY = "";
                    $FIELD_VERSION = "";
                    $FIELD_INSTALL_TARGETED = $Package.Contains($packname);
                    $FIELD_SOURCE_TARGETED = $Source.Contains($packname);
                    $FIELD_INSTALL = $null;
                    $FIELD_SOURCE = $null;
                    $FIELD_REQUIRES = $null;
                    $FIELD_DEPENDS = $null;
                    $FIELD_PROVIDES = $null;
                    $FIELD_BUILD_DEPENDS = $null;
                };
                $longdesc = $null;
                $current = $true;

                # Appends the object of all packages read from setup.ini

                $PackageMap.Add($packname, $packobj);

                if ($packobj.($FIELD_INSTALL_TARGETED) `
                    -or $packobj.($FIELD_SOURCE_TARGETED)) {  # Specified by -Package or -Source
                    [void]$TargetedPackageList.Add($packname);
                } else {
                    for ($i = 0; $i -lt $TargetRegexList.Count; $i++) {
                        if ($TargetRegexList.Item($i).IsMatch($packname)) {  # Specified by -Regex
                            $packobj.($FIELD_INSTALL_TARGETED) = $true;
                            [void]$TargetedPackageList.Add($packname);
                            break;
                        }
                    }
                }
            } elseif ($text.StartsWith('[') `
                -and (-not $text.StartsWith('[curr]'))) {  # "[prev]" or "[test]"
                $current = $false;
            } elseif ($textquoted) {
                $text = $text.Trim();
                $textquoted = -not $text.EndsWith('"');

                if ($longdesc -ne $null) {

                    # Ends the description started from the previous line with the double quote

                    $longdesc += "`n" + ($text -replace '"$', "");
                    if (-not $textquoted) {  # ...xxx xxxxx."
                        $packobj | Add-Member NoteProperty ($FIELD_LONG_DESCRIPTION) $longdesc;
                        $longdesc = $null;
                    }
                }
            } elseif ($current) {

                # Reads the package information name and value separated by a colon

                $index = $text.IndexOf(':');
                if ($index -ge 0) {
                    $name = $text.Substring(0, $index);
                    $value = $text.Substring($index + 1).Trim();

                    switch ($name) {
                        'sdesc' {  # sdesc: "Xxxxx xxx"
                            $packobj.($FIELD_DESCRIPTION) = $value.Trim('"');
                            break;
                        }
                        'ldesc' {  # ldesc: "Xxxxx xxx...
                            if ($Supplement.Contains($FIELD_LONG_DESCRIPTION)) {
                                $longdesc = $value.Trim('"');
                            }
                            $textquoted = -not $value.EndsWith('"');
                            if (-not $textquoted) {  # ...xxx xxxxx."
                                $packobj `
                                | Add-Member NoteProperty ($FIELD_LONG_DESCRIPTION) $longdesc;
                                $longdesc = $null;
                            }
                            break;
                        }
                        'category' {  # category: xxx yyy zzz
                            if ((-not $packobj.($FIELD_INSTALL_TARGETED)) `
                                -and (-not $packobj.($FIELD_SOURCE_TARGETED))) {
                                $list = $value.Split(' ');
                                for ($i = 0; $i -lt $list.Count; $i++) {
                                    if ($Category.Contains($list[$i])) {
                                        $packobj.($FIELD_INSTALL_TARGETED) = $true;
                                        [void]$TargetedPackageList.Add($packname);
                                        break;
                                    }
                                }
                            }
                            $packobj.($FIELD_CATEGORY) = $value;
                            break;
                        }
                        'requires' {  # requires: xxx yyy zzz
                            $packobj.($FIELD_REQUIRES) = $value;
                            break;
                        }
                        'replace-versions' {  # replace-versions: xxx yyy zzz
                            if ($Supplement.Contains($FIELD_REPLACE_VERSIONS)) {
                                $list = $value.Split(' ');
                                $packobj | Add-Member NoteProperty ($FIELD_REPLACE_VERSIONS) $list;
                            }
                            break;
                        }
                        'version' {  # version: xxx
                            $packobj.($FIELD_VERSION) = $value;
                            break;
                        }
                        'install' {
                            # install: ((x86)?/release/(_obsolete/)?(xxx)(/yyy)+) (999) (fa5b...)
                            $match = $packinstregex.Match($value);
                            if ($match.Success) {
                                if ((-not $packobj.($FIELD_INSTALL_TARGETED)) `
                                    -and $PackageSet.Contains($match.Groups[4].Value)) {
                                    $packobj.($FIELD_INSTALL_TARGETED) = $true;
                                    [void]$TargetedPackageList.Add($packname);
                                }
                            }
                            $packobj.($FIELD_INSTALL) = $value;
                            break;
                        }
                        'source' {
                            # source: ((x86)?/release/()?(xxx)(/yyy)+) (999) (fa5b...)
                            $packobj.($FIELD_SOURCE) = $value;
                            break;
                        }
                        'depends' {  # depends: xxx ( >= 9.99), yyy, zzz
                            $packobj.($FIELD_DEPENDS) = $value;
                            break;
                        }
                        'depends2' {  # depends2: xxx ( >= 9.99), yyy, zzz
                            $packobj.($FIELD_DEPENDS) = $value;
                            break;
                        }
                        'obsoletes' {  # obsoletes: xxx ( >= 9.99), yyy, zzz
                            if ($Supplement.Contains($FIELD_OBSOLETES)) {
                                $list = $value.Replace(' ', "").Split(',');
                                $packobj | Add-Member NoteProperty ($FIELD_OBSOLETES) $list;
                            }
                            break;
                        }
                        'conflicts' {  # conflicts: xxx ( >= 9.99), yyy, zzz
                            if ($Supplement.Contains($FIELD_CONFLICTS)) {
                                $list = $value.Replace(' ', "").Split(',');
                                $packobj | Add-Member NoteProperty ($FIELD_CONFLICTS) $list;
                            }
                            break;
                        }
                        'provides' {  # provides: xxx, yyy, zzz
                            if ($PackageProvidedSetMap -ne $null) {
                                $value.Replace(' ', "").Split(',') | ForEach-Object {

                                    # Creates the set of packages whose which have the same value

                                    $provname = $_ -replace $DEPENDED_PACKAGE_SUFFIX_EXPR, "";
                                    $provset = $PackageProvidedSetMap.Item($provname);
                                    if ($provset -eq $null) {
                                        $provset = [System.Collections.ArrayList]::new(16);
                                        $PackageProvidedSetMap.Add($provname, $provset);
                                    }
                                    [void]$provset.Add($packobj);
                                }
                            }
                            $packobj.($FIELD_PROVIDES) = $value;
                            break;
                        }
                        'build-depends' {  # build-depends: xxx ( >= 9.99), yyy, zzz
                            $packobj.($FIELD_BUILD_DEPENDS) = $value;
                            break;
                        }
                    }
                }
            }
            $Progress.Increse($text.Length + 1);

            if ($reader.Peek() -lt 0) {
                break;
            }
            $text = $reader.ReadLine();
        } while ($true);
    }

    $Progress.End();
    $reader.Close();
    $reader = $null;

    # Downloads the installer after setup informations are set for the object of setup.ini

    if ($Downloaded) {
        Write-Output $SetupIni | Select-Object $SETUP_INI_FIXED_FIELDS;

        if ($SetupIniState -eq $STATE_OLDER) {
            # Never download the installer if old setup.ini exists in the mirror site
            exit 0;
        }
        $instobj = $SetupExe.($FIELD_INSTALL);
        $DownloadParam.UrlBuilder.Length = 0;
        [void]$DownloadParam.UrlBuilder.Append(($SetupExe.($FIELD_URL) -replace '[^/]*$', ""));

        DownloadCygwinFile $PackageUpdated $instobj $DownloadParam;

        $SetupExe.($FIELD_INSTALL) = SelectFileInformation $instobj;
        Write-Output $SetupExe | Select-Object $SETUP_EXE_FIXED_FIELDS;

        if ($TargetedPackageList.Count -le 0) {
            exit 0;
        }
    }

    # Reads the version of packages which has been installed in the local

    $localroot = $Local -replace '\\', '/' -replace '[^/]$', '$&/';
    $localinstmap = $null;
    $localsrcmap = $null;

    if ($localroot -ne "") {
        $packinstdb = Get-Item ($localroot + $CYGWIN_INSTALLED_DATABASE) 2> $null;
        if ($?) {
            $localinstmap = [Hashtable]::new(256);
            $reader = $null;
            try {

                # Reads the package's name and file from Cygwin installed.db

                $reader = $packinstdb.OpenText();
                [void]$reader.ReadLine();  # Ignores "INSTALLED.DB x"

                if ($reader.Peek() -ge 0) {
                    do {
                        $field = $reader.ReadLine().Split(' ');
                        $packname = $field[0];
                        $verstr = $field[1].Substring($packname.Length + 1) `
                                   -replace $CYGWIN_INSTALLED_PACKAGE_SUFFIX_EXPR, "";
                        $localinstmap.Add($packname, (GetCygwinVersion $verstr));
                    } while ($reader.Peek() -ge 0);
                }
            } finally {
                if ($reader -ne $null) {
                    $reader.Close();
                }
            }
        }

        # Gets the version of source packages from the directory name under '/usr/src'

        $srcdirs = Get-ChildItem -Directory ($localroot + $CYGWIN_INSTALLED_SOURCE_PATH) 2> $null;
        if ($srcdirs -ne $null) {
            $localsrcmap = [Hashtable]::new(64);
            $srcdirregex = [Regex]($CYGWIN_INSTALLED_SOURCE_DIRECTORY_EXPR);
            $srcdirs | ForEach-Object {
                $match = $srcdirregex.Match($_);
                if ($match.Success) {
                    $packname = $match.Groups[1].Value;
                    $verstr = $match.Groups[2].Value;
                    $localsrcmap.Add($packname, (GetCygwinVersion $verstr));
                }
            }
        }
    }

    # Appends the name of packages required or depended by other packages to the targeted list

    if ($Requires.IsPresent -or $Depends.IsPresent) {
        $count = $TargetedPackageList.Count;
        $index = 0;
        $targetedcount = 0;
        do {

            # Repeats this addition until no package is appended to the targeted list

            $count += $targetedcount;
            $targetedcount = 0;
            do {
                $packobj = $PackageMap.Item($TargetedPackageList.Item($index));
                $list = $null;
                if ($packobj.($FIELD_INSTALL_TARGETED)) {
                    if ($packobj.($FIELD_REQUIRES) -ne $null) {
                        $list = $packobj.($FIELD_REQUIRES).Split(' ');
                    } elseif ($packobj.($FIELD_DEPENDS) -ne $null) {
                        $list = $packobj.($FIELD_DEPENDS).Replace(' ', "").Split(',');
                    }
                }
                if ($packobj.($FIELD_SOURCE_TARGETED) `
                    -and ($packobj.($FIELD_BUILD_DEPENDS) -ne $null)) {
                    $list = $packobj.($FIELD_BUILD_DEPENDS).Replace(' ', "").Split(',');
                }
                if ($list -ne $null) {
                    $list | ForEach-Object {
                        $depname = $_ -replace $DEPENDED_PACKAGE_SUFFIX_EXPR, "";
                        $depobj = $PackageMap.Item($depname);
                        if ($depobj -ne $null) {  # The name of a package depended by others
                            if (-not $TargetedPackageList.Contains($depname)) {
                                $depobj.($FIELD_INSTALL_TARGETED) = $true;
                                [void]$TargetedPackageList.Add($depname);
                                $targetedcount++;
                            }
                        } elseif ($PackageProvidedSetMap -ne $null) {

                            # Adds all packages contained in the provided set of a name

                            $provset = $PackageProvidedSetMap.Item($depname);
                            if ($provset -ne $null) {
                                $provset | ForEach-Object {
                                    if (-not $TargetedPackageList.Contains($_)) {
                                        $depobj.($FIELD_INSTALL_TARGETED) = $true;
                                        [void]$TargetedPackageList.Add($_);
                                        $targetedcount++;
                                    }
                                }
                            }
                        }
                    }
                }
                $index++;
            } while ($index -lt $count);
        } while ($targetedcount -gt 0);
    }

    # Sorts and outputs the information of all packages in the targeted list

    $TargetedPackageList.Sort();
    $TargetedPackageList `
    | ForEach-Object -Begin {
        if ($Downloaded) {
            $DownloadParam.UrlBuilder.Length = 0;
            [void]$DownloadParam.UrlBuilder.Append($Mirror);
        }
    } `
    {
<<<<<<< HEAD
        $packobj = $PackageMap.Item($_);
        $instobj = $null;
        $srcobj = $null;

        # Creates the file object of a targeted package to output the information and/or download
        # binary and source files, and replaces those with the string in Install and Source field

        if ($packobj.($FIELD_INSTALL_TARGETED)) {
            $match = $packinstregex.Match($packobj.($FIELD_INSTALL));
            if ($match.Success) {
                $filepath = $match.Groups[1].Value;
                $size = [long]::Parse($match.Groups[6].Value);
                $hashvalue = $match.Groups[7].Value;
                $instobj = CreateFileObject $Downloaded $filepath $size $hashvalue $STATE_NEW;
            }
        }
        if ($packobj.($FIELD_SOURCE_TARGETED)) {
            $match = $packinstregex.Match($packobj.($FIELD_SOURCE));
            if ($match.Success) {
                $filepath = $match.Groups[1].Value;
                $size = [long]::Parse($match.Groups[6].Value);
                $hashvalue = $match.Groups[7].Value;
                $srcobj = CreateFileObject $Downloaded $filepath $size $hashvalue $STATE_NEW;
=======
        $packname = $_;
        $packobj = $PackageMap.Item($packname);
        if ($packobj -ne $null) {
            if (($PackageInstalledMap -ne $null) `
                -and ($PackageInstalledMap.Contains($packname))) {
                $verobj = GetCygwinVersion $packobj.($FIELD_VERSION);
                $result = CompareCygwinVersion $verobj $PackageInstalledMap.Item($packname);
                $state = $STATE_UNCHANGED;
                if ($result -gt 0) {
                    $state = $STATE_UPDATED;
                } elseif ($result -lt 0) {
                    $state = $STATE_OLDER;
                }
                $packobj.($FIELD_STATE) = $state;
>>>>>>> 79c94cb9
            }
        }
        $packobj.($FIELD_INSTALL) = $instobj;
        $packobj.($FIELD_SOURCE) = $srcobj;

        # Compares the version with the same package which has been installed on the local

        if (($localinstmap -ne $null) -and $localinstmap.Contains($_) -and ($instobj -ne $null)) {
            $verobj = GetCygwinVersion $packobj.($FIELD_VERSION);
            $result = CompareCygwinVersion $verobj $localinstmap.Item($_);
            if ($result -eq 0) {
                $instobj.($FIELD_STATE) = $STATE_UNCHANGED;
            } elseif ($result -lt 0) {
                $instobj.($FIELD_STATE) = $STATE_OLDER;
            }
        }
        if (($localsrcmap -ne $null) -and $localsrcmap.Contains($_) -and ($srcobj -ne $null)) {
            $verobj = GetCygwinVersion $packobj.($FIELD_VERSION);
            $result = CompareCygwinVersion $verobj $localsrcmap.Item($_);
            if ($result -eq 0) {
                $srcobj.($FIELD_STATE) = $STATE_UNCHANGED;
            } elseif ($result -lt 0) {
                $srcobj.($FIELD_STATE) = $STATE_OLDER;
            }
        }

        $SelectParam.RequiresSupplemented = $packobj.($FIELD_DEPENDS) -eq $null;

        if ($Downloaded) {

            # Downloads the package whose state is 'New' in its object from the mirror site

            if ($instobj -ne $null) {
                $DownloadParam.UrlBuilder.Length = $Mirror.Length;
                DownloadCygwinFile $PackageUpdated $instobj $DownloadParam;
            }
            if ($srcobj -ne $null) {
                $DownloadParam.UrlBuilder.Length = $Mirror.Length;
                DownloadCygwinFile $PackageUpdated $srcobj $DownloadParam;
            }
        }

        Write-Output (SelectPackageInformation $packobj $SelectParam);
    }
} catch [System.Net.WebException] {
    $exception = $_.Exception;
    if ($exception.Response.StatusCode -eq [System.Net.HttpStatusCode]::NotFound) {
        Write-Error "'$Mirror' is not found" -Category InvalidArgument;
    } else {
        Write-Error -Exception $exception;
    }
    exit 1;
} catch [System.IO.IOException] {
    Write-Error -Exception $_.Exception;
    exit 1;
} finally {
    if ($reader -ne $null) {
        $reader.Close();
    }
    [System.IO.Directory]::SetCurrentDirectory($SystemDir);
    [Console]::CursorVisible = $ConsoleCursorVisible;
}
<|MERGE_RESOLUTION|>--- conflicted
+++ resolved
@@ -1,1625 +1,1610 @@
-# Extracts the information of packages from Cygwin setup.ini.
-# Copyright(C) 2018-2025 Yoshinori Kawagita
-
-# The help information of this script
-
-<#
-.SYNOPSIS
-    Extracts the information of Cygwin packages from setup.ini.
-
-.DESCRIPTION
-    This script enumerates the PSObject containing Cygwin package's information extracted from
-    setup.ini on x86 or x86_64 directory to the pipeline.
-
-.PARAMETER Arch
-    Specifies x86 or x86_64 as the architecture for which Cygwin setup.ini is described.
-
-.PARAMETER Category
-    Targets Cygwin packages included in the specified category.
-
-.PARAMETER Country
-    Selects the mirror site at random if present in the specified country with -Download.
-
-.PARAMETER Depends
-    Targets Cygwin packages required or depended by other packages, same as -Requires.
-
-.PARAMETER Download
-    Downloads Cygwin setup.ini, installer, and packages whose state are 'New'. If setup.ini is
-    older than the same file on the root of x86 or x86_64 directory, those are never downloaded.
-
-.PARAMETER DownloadForce
-    Downloads Cygwin pacages regardless of the state.
-
-.PARAMETER Local
-    Reads the version of Cygwin packages which have already been installed to the specified path
-    in the local. If this parameter is not specified, the state of all packages is always 'New'.
-
-.PARAMETER Mirror
-    Sets the mirror site to the specified URL with -Download.
-
-.PARAMETER Package
-    Targets Cygwin packages of the specified name.
-
-.PARAMETER PackageSet
-    Targets Cygwin packages downloaded to the directory of the specified name under 'x86/release/'
-    or 'x86_64/release/' from the root.
-
-.PARAMETER Quiet
-    Quiets for extracting Cygwin setup.ini and downloading files.
-
-.PARAMETER Regex
-    Targets Cygwin packages whose name matchs the specified regular expression.
-
-.PARAMETER Requires
-    Targets Cygwin packages required or depended by other packages, same as -Depends.
-
-.PARAMETER Root
-    Sets the root of x86 or x86_64 directory to the specified path.
-
-.PARAMETER Source
-    Targets Cygwin source packages of the specified name.
-
-.PARAMETER Supplement
-    Outputs the specified information of packages extracted from setup.ini.
-
-.PARAMETER TimeMachine
-    Downloads Cygwin setup.ini and packages for Windows 2000, XP, Vista, or 7 from the Cygwin Time
-    Machine mirror site (http://ctm.crouchingtigerhiddenfruitbat.org/pub/cygwin/circa/).
-
-.LINK
-    Cygwin Project:      https://cygwin.com/
-    Cygwin Time Machine: http://www.crouchingtigerhiddenfruitbat.org/Cygwin/timemachine.html
-
-.EXAMPLE
-    C:\PS> .\Extract-Cygwin.ps1 x86_64 -Package cygwin -Download
-
-    Name           : Cygwin setup.ini
-    Timestamp      : 1746977763
-    MinimumVersion : 2.903
-    Version        : 2.933
-    Install        : @{Path=x86_64/setup.ini; Size=18642455; Date=2025/05/12 0:36:08; State=New}
-    Mirror         : http://ftp.jaist.ac.jp/pub/cygwin/
-
-    Name    : Cygwin installer
-    Version :
-    Install : @{Path=setup-x86_64.exe; Size=1573296; Date=2025/04/05 2:08:04; State=New}
-    Mirror  : https://cygwin.com/setup-x86_65.exe
-
-    Name         : cygwin
-    Description  : The UNIX emulation engine
-    Category     : {Base}
-    Version      : 3.6.1-1
-    Install      : @{Path=x86_64/release/cygwin/cygwin-3.6.1-1-x86_64.tar.xz; Size=1584656; Date=
-                   2025/04/09 20:40:22; State=New}
-    Depends      : {_windows(>=6.3), bash, libgcc1, libintl8...}
-    BuildDepends : {autoconf, automake, cocom, cygport...}
-#>
-
-# Parametes of this script
-
-param(
-    [parameter(Mandatory=$true)]
-    [ValidateSet('x86', 'x86_64')]
-    [string]$Arch,
-    [string[]]$Category=@(),
-    [string]$Country="",
-    [switch]$Depends,
-    [switch]$Download,
-<<<<<<< HEAD
-    [switch]$DownloadForce,
-=======
->>>>>>> 79c94cb9
-    [string]$Local="",
-    [string]$Mirror="",
-    [string[]]$Package=@(),
-    [string[]]$PackageSet=@(),
-    [switch]$Quiet,
-    [string[]]$Regex=@(),
-    [switch]$Requires,
-    [string]$Root="",
-    [string[]]$Source=@(),
-    [ValidateSet('Conflicts', 'Hash', 'LongDescription', 'Obsoletes', 'ReplaceVersions')]
-    [string[]]$Supplement=@(),
-    [ValidateSet('2000', 'XP', 'Vista', '7')]
-    [string]$TimeMachine=""
-)
-
-if (($Root -ne "") -and (-not [IO.Directory]::Exists($Root))) {
-    New-Item $Root -ItemType Directory 2> $null;
-    if (-not $?) {
-        Write-Error "Specified root is not writable" -Category InvalidArgument;
-        exit 1;
-    }
-}
-
-# The path of Cygwin installed database or source packages
-
-$CYGWIN_INSTALLED_DATABASE = 'etc/setup/installed.db';
-$CYGWIN_INSTALLED_PACKAGE_SUFFIX_EXPR = '\.tar\.[a-z0-9]+$';
-$CYGWIN_INSTALLED_SOURCE_PATH = 'usr/src/';
-$CYGWIN_INSTALLED_SOURCE_DIRECTORY_EXPR = '^(.+)-([0-9].+)\.src$';
-
-# Parameters of the version object
-
-$CYGWIN_VERSION_NUMBER = 'Version';
-$CYGWIN_VERSION_DATE = 'Date';
-
-# The size of digits in a version, separated by '.'
-
-$CYGWIN_VERSION_DIGIT_SIZE = 5;
-
-# The index of development information in a version, separated by '.'
-
-$CYGWIN_VERSION_DEVEL_STAGE_INDEX = $CYGWIN_VERSION_DIGIT_SIZE;
-$CYGWIN_VERSION_DEVEL_VERSION_INDEX = $CYGWIN_VERSION_DEVEL_STAGE_INDEX + 1;
-
-# The map of the develpment name to ordinal numbers
-
-$CYGWIN_VERSION_DEVEL_ORDERED_MAP = @{
-    'alpha' = -5;
-    'beta' = -4;
-    'pr' = -4;
-    'pre' = -4;
-    'devel' = -3;
-    'rc' = -2;
-    'ga' = -1;
-};
-
-# Compares the specified two version objects.
-#
-# $VersionObject1   the version object
-# $VersionObject2   the version object
-# return -1, 0, or 1 if 1st object is less than, equal to, or greater than 2nd
-
-function CompareCygwinVersion(
-    [parameter(Mandatory=$true)][Object]$VersionObject1,
-    [parameter(Mandatory=$true)][Object]$VersionObject2) {
-
-    # Compares the date in the version object
-
-    $date1 = $VersionObject1.($CYGWIN_VERSION_DATE);
-    $date2 = $VersionObject2.($CYGWIN_VERSION_DATE);
-    if (($date1 -ne $null) -and ($date2 -ne $null)) {
-        return [Math]::Sign([int]$date1 - [int]$date2);
-    }
-
-    # Compares the value in the array of version numbers
-
-    $versions1 = $VersionObject1.($CYGWIN_VERSION_NUMBER);
-    $versions2 = $VersionObject2.($CYGWIN_VERSION_NUMBER);
-    $vercount = $versions1.Count;
-    if ($vercount -gt $versions2.Count) {
-        $vercount = $versions2.Count;
-    }
-
-    for ($i = 0; $i -lt $vercount; $i++) {
-        $numbers1 = $versions1.Item($i);
-        $numbers2 = $versions2.Item($i);
-
-        for ($j = 0; $j -lt $CYGWIN_VERSION_DIGIT_SIZE; $j++) {
-            $numdiff = $numbers1[$j] - $numbers2[$j];
-            if ($numdiff -ne 0) {  # Different version number
-                return [Math]::Sign($numdiff);
-            }
-        }
-
-        $develstage1 = $numbers1[$CYGWIN_VERSION_DEVEL_STAGE_INDEX];
-        $develstage2 = $numbers2[$CYGWIN_VERSION_DEVEL_STAGE_INDEX];
-        $develdiff = $CYGWIN_VERSION_DEVEL_ORDERED_MAP.Item($develstage1) `
-                      - $CYGWIN_VERSION_DEVEL_ORDERED_MAP.Item($develstage2);
-        if ($develdiff -eq 0) {  # Same development stage
-            $develdiff = $develstage1.compareTo($develstage2);
-            if ($develdiff -eq 0) {  # Same alphabet development stage
-                $develdiff = [double]$numbers1[$CYGWIN_VERSION_DEVEL_VERSION_INDEX] `
-                              - [double]$numbers2[$CYGWIN_VERSION_DEVEL_VERSION_INDEX];
-            }
-        }
-
-        if ($develdiff -ne 0) {  # Different development information
-            return [Math]::Sign($develdiff);
-        }
-    }
-
-    return $versions1.Count - $versions2.Count;
-}
-
-# The regular expression of version date
-
-$CYGWIN_VERSION_DATE_DELIM_EXPR = '[-.]';
-$CYGWIN_VERSION_DATE_REGEX = [Regex]('\.?(20[0-9]{2}' `
-                                    + $CYGWIN_VERSION_DATE_DELIM_EXPR + '?(0[1-9]|1[0-2])' `
-                                    + $CYGWIN_VERSION_DATE_DELIM_EXPR + '?[0-3][0-9])');
-
-# The regular expression of version control
-
-$CYGWIN_VERSION_CONTROL_HEX_MIN_LENGTH = 7;
-$CYGWIN_VERSION_CONTROL_HEX_MAX_LENGTH = 8;
-$CYGWIN_VERSION_CONTROL_HEX_REGEX = [Regex]('^\.?([0-9a-f]{' `
-                                            + $CYGWIN_VERSION_CONTROL_HEX_MIN_LENGTH `
-                                            + ',})');
-$CYGWIN_VERSION_CONTROL_REGEX = [Regex]('\.?(git|bzr|cvs|darcs|deb|hg|rcgit|rcs|svn)[.0-9a-f]*');
-
-# The regular expression of version digit
-
-$CYGWIN_VERSION_DIGIT_REGEX = [Regex]('^\.?([0-9]+)');
-
-# The regular expression of development version
-
-$CYGWIN_VERSION_DEVEL_REGEX = [Regex]('^[-+.]?([A-Za-z]+)([0-9]*(\.[0-9]+)?)');
-
-# The regular expression of version separator
-
-$CYGWIN_VERSION_SEPARATOR_REGEX = [Regex]('^.');
-
-# Returns the version object for the specified string.
-#
-# $VersionString  the version string
-
-function GetCygwinVersion([parameter(Mandatory=$true)][string]$VersionString) {
-    $verstr = $VersionString.Trim();
-    $verobj = New-Object PSObject -Prop @{
-        $CYGWIN_VERSION_NUMBER = New-Object System.Collections.ArrayList;
-    };
-
-    # Removes the version date and control information from the specified string
-
-    $match = $CYGWIN_VERSION_DATE_REGEX.Match($verstr);
-    if ($match.Success) {
-        $date = $match.Groups[1].Value -replace $CYGWIN_VERSION_DATE_DELIM_EXPR, "";
-        $verobj | Add-Member NoteProperty $CYGWIN_VERSION_DATE $date;
-        $verstr = $verstr.Substring(0, $match.Index) `
-                   + $verstr.Substring($match.Index + $match.Length);
-    }
-    $match = $CYGWIN_VERSION_CONTROL_REGEX.Match($verstr);
-    if ($match.Success) {
-        $verstr = $verstr.Substring(0, $match.Index) `
-                   + $verstr.Substring($match.Index + $match.Length);
-    }
-
-    # Reads version digits and/or development information from the specified string
-
-    $verlist = $verobj.($CYGWIN_VERSION_NUMBER);
-    $verinit = $true;
-    while ($verstr -ne "") {
-        if ($verinit) {
-            $verinit = $false;
-            $vercount = 0;
-            $verarray = @();
-            for ($i = 0; $i -lt $CYGWIN_VERSION_DIGIT_SIZE; $i++) {
-                $verarray += 0;
-            }
-            $verarray += "";
-            $verarray += "";
-            [void]$verlist.Add($verarray);
-        }
-        $match = $CYGWIN_VERSION_CONTROL_HEX_REGEX.Match($verstr);
-        $verbase = 16;
-        if ((-not $match.Success) `
-            -or ($match.Groups[1].Length -gt $CYGWIN_VERSION_CONTROL_HEX_MAX_LENGTH)) {
-            $match = $CYGWIN_VERSION_DIGIT_REGEX.Match($verstr);
-            $verbase = 10;
-        }
-        if ($match.Success) {  # Version digits separated by '.'
-            if ($vercount -lt $CYGWIN_VERSION_DIGIT_SIZE) {
-                $verarray[$vercount] = [System.Convert]::ToInt32($match.Groups[1].Value, $verbase);
-                $vercount++;
-            }
-        } else {
-            $match = $CYGWIN_VERSION_DEVEL_REGEX.Match($verstr);
-            if ($match.Success) {  # Development version
-                if ($verarray[$CYGWIN_VERSION_DEVEL_STAGE_INDEX] -eq "") {
-                    $verarray[$CYGWIN_VERSION_DEVEL_STAGE_INDEX] = $match.Groups[1].Value;
-                    $verarray[$CYGWIN_VERSION_DEVEL_VERSION_INDEX] = $match.Groups[2].Value;
-                }
-            } else {  # Another character as a separator
-                if ($vercount -gt 0) {
-                    $verinit = $true;
-                }
-                $match = $CYGWIN_VERSION_SEPARATOR_REGEX.Match($verstr);
-            }
-        }
-        $verstr = $verstr.Substring($match.Length);
-    }
-
-    return $verobj;
-}
-
-# The cygwin website URL
-
-$CYGWIN_WEBSITE = 'https://cygwin.com/';
-
-# The cygwin mirror list
-
-$CYGWIN_MIRROR_LIST = $CYGWIN_WEBSITE + 'mirrors.lst';
-
-# Fields of the information extracted from setup.ini
-
-$FIELD_NAME = 'Name';
-$FIELD_DESCRIPTION = 'Description';
-$FIELD_LONG_DESCRIPTION = 'LongDescription';  # Specified by -Supplement
-$FIELD_CATEGORY = 'Category';
-$FIELD_VERSION = 'Version';
-$FIELD_REPLACE_VERSIONS = 'ReplaceVersions';  # Specified by -Supplement (Optional)
-$FIELD_INSTALL = 'Install';                   # Added for the package specified by -Package
-$FIELD_INSTALL_TARGETED = 'InstallTargeted';  # Temporary field
-$FIELD_SOURCE = 'Source';                     # Added for the package specified by -Source
-$FIELD_SOURCE_TARGETED = 'SourceTargeted';    # Temporary field
-$FIELD_PATH = 'Path';                         # Added to Install and Source field
-$FIELD_SIZE = 'Size';;                        # Added to Install and Source field
-$FIELD_HASH = 'Hash';                         # Added to Install and Source field by -Supplement
-$FIELD_DATE = 'Date';                         # Added to Install and Source field for the download
-$FIELD_STATE = 'State';                       # Added to Install and Source field
-$FIELD_REQUIRES = 'Requires';                 # (Optional)
-$FIELD_DEPENDS = 'Depends';                   # (Optional)
-$FIELD_CONFLICTS = 'Conflicts';               # Specified by -OptionalInfo (Optional)
-$FIELD_OBSOLETES = 'Obsoletes';               # Specified by -Supplement (Optional)
-$FIELD_PROVIDES = 'Provides';                 # (Optional)
-$FIELD_BUILD_DEPENDS = 'BuildDepends';        # (Optional)
-$FIELD_MINIMUM_VERSION = 'MinimumVersion';    # Added to the object of setup.ini
-$FIELD_TIMESTAMP = 'Timestamp';               # Added to the object of setup.ini
-$FIELD_MIRROR = 'Mirror';                     # Added to the object of setup.ini
-$FIELD_URL = 'URL';                           # Added to the object of the installer
-
-$FIELD_PATH_EXPR = '(.*/)?([-+.0-9a-zA-Z_]+)$';
-$FIELD_INSTALL_OR_SOURCE_EXPR = `
-    '(([norarchx864_]+/)?release/(_obsolete/)?([^ /]+)(/[^ /]+)+) ([0-9]+) ([+/=0-9A-Za-z]+)$';
-$DEPENDED_PACKAGE_SUFFIX_EXPR = '\((=|<=?|>=?)[0-9].*\)$';
-
-# The state of package's file on the mirror
-
-$STATE_PENDING = 'Pending';
-$STATE_NEW = 'New';
-<<<<<<< HEAD
-=======
-$STATE_UPDATED = 'Updated';
->>>>>>> 79c94cb9
-$STATE_UNCHANGED = 'Unchanged';
-$STATE_OLDER = 'Older';
-$STATE_NOT_FOUND = 'Not Found';
-$STATE_ERROR = 'Error';
-
-# Returns the Cygwin mirror site selected randomly for the specified country.
-#
-# $Country  a country name
-
-function GetCygwinMirror([string]$Country) {
-    if ($Country -eq "") {
-        $Country = ([System.Globalization.RegionInfo]::CurrentRegion).EnglishName;
-    }
-    if ($Country.StartsWith('Hong Kong')) {
-        $Country = 'Hong Kong';
-    } elseif ($Country -eq 'United Kingdom') {
-        $Country = 'UK';
-    }
-    $response = $null;
-    $stream = $null;
-    $mirrorlist = New-Object System.Collections.ArrayList 32;
-
-    try {
-        $request = [System.Net.WebRequest]::Create($CYGWIN_MIRROR_LIST);
-        $request.KeepAlive = $false;
-        $response = $request.GetResponse();
-        $stream = $response.GetResponseStream();
-        $reader = New-Object System.IO.StreamReader $stream;
-        while ($reader.Peek() -ge 0) {
-            $field = $reader.ReadLine().Split(';');
-
-            # Adds the mirror site of only the target country to the list
-
-            if (($Country -eq $field[2]) -or ($Country -eq $field[3])) {
-                [void]$mirrorlist.Add($field[0]);
-            }
-        }
-    } catch [System.Net.WebException] {
-        $exception = $_.Exception;
-        if ($exception.Response.StatusCode -eq [System.Net.HttpStatusCode]::NotFound) {
-            Write-Error "'$CYGWIN_MIRROR_LIST' is not found" -Category InvalidArgument;
-        } else {
-            Write-Error -Exception $exception;
-        }
-        exit 1;
-    } finally {
-        if ($reader -ne $null) {
-            $reader.Close();
-        }
-        if ($stream -ne $null) {
-            $stream.Close();
-        }
-        if ($response -ne $null) {
-            $response.Close();
-        }
-    }
-
-    if ($mirrorlist.Count -gt 0) {
-        $mirrorlist.Item((Get-Random -Minimum 0 -Maximum ($mirrorlist.Count - 1)));
-    }
-}
-
-# The length of the hash value by which the download package is verified
-
-$HASH_LENGTH_MD5 = 32;
-$HASH_LENGTH_SHA512 = 128;
-
-# Downloads the file for the specified object from the mirror site.
-#
-# $PackageUpdated  true if only new package is downloaded, otherwise, false
-# $FileObject      the file object of setup.ini, installer, or a package
-# $DownloadParam   the object of download parameters
-
-function DownloadCygwinFile(
-    [parameter(Mandatory=$true)][boolean]$PackageUpdated,
-    [parameter(Mandatory=$true)][Object]$FileObject,
-    [parameter(Mandatory=$true)][Object]$DownloadParam) {
-    $response = $null;
-    $stream = $null;
-    $writer = $null;
-    $url = $DownloadParam.UrlBuilder.Append($FileObject.($FIELD_PATH)).ToString();
-    $state = $FileObject.($FIELD_STATE);
-    $size = 0L;
-    $date = $null;
-    $filematch = $DownloadParam.FilePathRegex.Match($FileObject.($FIELD_PATH));
-    $filepath = $DownloadParam.Root + $FileObject.($FIELD_PATH);
-    $fileparent = $DownloadParam.Root + $filematch.Groups[1].Value;
-    $dlfile = $filematch.Groups[2].Value;
-    $dlpath = $env:TEMP + '\\' + $dlfile;
-    $setupdownloaded = $state -eq $STATE_PENDING;
-
-    try {
-
-        # Gets the timestamp and http response of downloaded file
-
-        $response = GetResponse $url ([System.Net.WebRequestMethods+Ftp]::GetDateTimestamp);
-        $date = $response.LastModified;
-
-        if ($url.StartsWith('ftp://')) {
-            $response.Close();
-            $response = GetResponse $url ([System.Net.WebRequestMethods+Ftp]::GetFileSize);
-            $size = $response.ContentLength;
-            $response.Close();
-            $response = $null;
-        } else {
-            $size = $response.ContentLength;
-        }
-
-        if ($setupdownloaded -or $FileObject.($FIELD_SIZE).Equals($size)) {
-            if ($PackageUpdated `
-                -and (($state -eq $STATE_UNCHANGED) -or ($state -eq $STATE_OLDER))) {
-
-                # Never download the package if the same has been installed to the local
-                # and it's newer or unchaned, and its state has been set for the object
-
-                return;
-            }
-            $FileObject.($FIELD_SIZE) = $size;
-
-            $fileobj = Get-Item $filepath 2> $null;
-            if ($fileobj -ne $null) {
-                $result = $fileobj.LastWriteTime.CompareTo($date);
-                if ($result -ge 0) {
-                    if ($setupdownloaded) {
-
-                        # Never download Cygwin installer or setup.ini if the same file exists on
-                        # the path and it's newer or unchanged, and its state is set for the object
-
-                        if ($result -eq 0) {
-                            $state = $STATE_UNCHANGED;
-                        } else {
-                            $state = $STATE_OLDER;
-                        }
-                    }
-                    return;
-                }
-
-                # Downloads the package only if the same file is older on the path
-            }
-            $state = $STATE_NEW;
-
-            # Downloads and writes file data to the temporary file from http response
-
-            if ($response -eq $null) {
-                $response = GetResponse $url ([System.Net.WebRequestMethods+Ftp]::DownloadFile);
-            }
-
-            $writer = New-Object System.IO.FileStream $dlpath, `
-                                                      ([System.IO.FileMode]::Create), `
-                                                      ([System.IO.FileAccess]::Write);
-            $stream = $response.GetResponseStream();
-            $DownloadParam.Progress.Start($dlfile, $response.ContentLength, $true);
-
-            $length = $stream.Read($DownloadParam.Buffer, 0, $DownloadParam.Buffer.Length);
-            if ($length -gt 0) {
-                do {
-                    $DownloadParam.Progress.Increse($length);
-                    $DownloadParam.Progress.Show();
-                    $writer.Write($DownloadParam.Buffer, 0, $length);
-                    $length = $stream.Read($DownloadParam.Buffer, 0, $DownloadParam.Buffer.Length);
-                } while ($length -gt 0);
-            }
-            $DownloadParam.Progress.End();
-        } else {  # The size different from the information in setup.ini
-            $state = $STATE_ERROR;
-        }
-    } catch [System.Net.WebException] {
-        if ($_.Exception.Response.StatusCode -ne [System.Net.HttpStatusCode]::NotFound) {
-            throw;
-        }
-        $state = $STATE_NOT_FOUND;
-    } finally {
-        if ($stream -ne $null) {
-            $stream.Close();
-            $stream = $null;
-        }
-        if ($response -ne $null) {
-            $response.Close();
-        }
-        if ($writer -ne $null) {
-            $writer.Flush();
-            $writer.Close();
-
-            $dlobj = Get-Item $dlpath 2> $null;
-            try {
-                if ($dlobj.Length -eq $size) {
-                    $hashvalue = $FileObject.($FIELD_HASH);
-                    $dlhash = "";
-                    $dlcheck = $true;
-                    $provider = $null;
-
-                    if ($hashvalue.Length -eq $HASH_LENGTH_MD5) {
-                        $provider = $DownloadParam.MD5CryptoServiceProvider;
-                        if ($provider -eq $nul) {
-                            $provider = `
-                                [System.Security.Cryptography.MD5CryptoServiceProvider]::new();
-                            $DownloadParam.MD5CryptoServiceProvider = $provider;
-                        }
-                    } elseif ($hashvalue.Length -eq $HASH_LENGTH_SHA512) {
-                        $provider = $DownloadParam.SHA512CryptoServiceProvider;
-                        if ($provider -eq $nul) {
-                            $provider = `
-                                [System.Security.Cryptography.SHA512CryptoServiceProvider]::new();
-                            $DownloadParam.SHA512CryptoServiceProvider = $provider;
-                        }
-                    }
-                    if ($provider -ne $null) {
-                        $stream = $dlobj.OpenRead();
-                        try {
-                            $str = [System.BitConverter]::ToString($provider.ComputeHash($stream));
-                            $dlhash = $str.Replace('-', "").ToLower();
-                        } finally {
-                            $stream.Close();
-                        }
-                        $dlcheck = $hashvalue.Equals($dlhash);
-                    }
-
-                    if ($dlcheck) {
-
-                        # Sets the timestamp on the mirror into the temporary file
-                        # and moves it to the path of package parameters
-
-                        $dlobj.LastWriteTime = $date;
-
-                        if ($fileparent.Length -gt 0) {
-                            New-Item $fileparent -ItemType Directory -Force > $null 2>&1;
-                        }
-
-                        Move-Item $dlpath $filepath -Force;
-                        if (-not $?) {
-                            exit 1;
-                        }
-                    } else {  # The hash value different from the information in setup.ini
-                        $state = $STATE_ERROR;
-                    }
-                }
-#                else {
-#                    # Throws the exception of writng or downloading the package's file
-#                }
-            } finally {
-                Remove-Item $dlpath 2> $null;
-            }
-        }
-
-        $FileObject.($FIELD_DATE) = $date;
-        $FileObject.($FIELD_STATE) = $state;
-    }
-}
-
-# Returns the HTTP or FTP reqponse for the specified URL.
-#
-# $URL     the request URL
-# $Method  the request method
-
-function GetResponse([parameter(Mandatory=$true)][string]$URL, [string]$Method="") {
-    $request = [System.Net.WebRequest]::Create($URL);
-    $request.KeepAlive = $false;
-    if ($url.StartsWith('ftp://')) {
-        $request.Method = $Method;
-    }
-    return $request.GetResponse();
-}
-
-
-# Returns the file object of Cygwin setup.ini, installer, and packages.
-#
-# $FileDownloaded  true if the file is downloaded, otherwise, false
-# $FilePath        the file path from the root of 'x86' or 'x86_64' directory
-# $FileSize        the size of a file
-# $FileHashValue   the hash value of a file
-# $FileState       the state of setup.ini, installer, or a package
-
-function CreateFileObject(
-    [parameter(Mandatory=$true)][boolean]$FileDownloaded,
-    [parameter(Mandatory=$true)][string]$FilePath, [long]$FileSize=0L,
-    [string]$FileHashValue="", [string]$FileState=$STATE_PENDING) {
-    $fileobj = New-Object PSObject -Prop @{
-        $FIELD_PATH = $FilePath;
-        $FIELD_SIZE = $FileSize;
-        $FIELD_HASH = $FileHashValue;
-        $FIELD_STATE = $FileState;
-    };
-    if ($FileDownloaded) {
-        $fileobj | Add-Member NoteProperty ($FIELD_DATE) $null;
-    }
-    return $fileobj;
-}
-
-# The array of fixed fields written to the output stream for a package
-
-$FIXED_FIELDS = @($FIELD_NAME, $FIELD_DESCRIPTION, $FIELD_CATEGORY, $FIELD_VERSION);
-$FIXED_LONG_FIELDS = `
-    @($FIELD_NAME, $FIELD_DESCRIPTION, $FIELD_LONG_DESCRIPTION, $FIELD_CATEGORY, $FIELD_VERSION);
-$FIXED_FILE_FIELDS = @($FIELD_PATH, $FIELD_SIZE, $FIELD_STATE);
-$FIXED_FILE_LONG_FIELDS = @($FIELD_PATH, $FIELD_SIZE, $FIELD_HASH, $FIELD_STATE);
-$FIXED_DOWNLOAD_FIELDS = @($FIELD_PATH, $FIELD_SIZE, $FIELD_DATE, $FIELD_STATE);
-$FIXED_DOWNLOAD_LONG_FIELDS = @($FIELD_PATH, $FIELD_SIZE, $FIELD_HASH, $FIELD_DATE, $FIELD_STATE);
-
-# Returns the information selected for the specified file object of a package.
-#
-# $FileObject       the file object of setup.ini, installer, or a package
-# $HashValueOutput  true if the hash value is output, otherwise, false
-
-function SelectFileInformation(
-    [parameter(Mandatory=$true)][Object]$FileObject, [boolean]$HashValueOutput=$false) {
-    $filefields = $FIXED_FILE_FIELDS;
-    if ($HashValueOutput) {
-        if ($FileObject.($FIELD_DATE) -ne $null) {
-            $filefields = $FIXED_DOWNLOAD_LONG_FIELDS;
-        } else {
-            $filefields = $FIXED_FILE_LONG_FIELDS;
-        }
-    } elseif ($FileObject.($FIELD_DATE) -ne $null) {
-        $filefields = $FIXED_DOWNLOAD_FIELDS;
-    }
-    return $FileObject | Select-Object $filefields;
-}
-
-# Returns the information selected for the specified object of a package.
-#
-# $PackageObject  the object of setup.ini, installer, or a package
-# $SelectParam    the object of selection parameters
-
-function SelectPackageInformation(
-    [parameter(Mandatory=$true)][Object]$PackageObject, [parameter(Mandatory=$true)]$SelectParam) {
-    $instobj = $PackageObject.($FIELD_INSTALL);
-    $srcobj = $PackageObject.($FIELD_SOURCE);
-    $fieldlist = $SelectParam.FieldList;
-    $fieldcount = $fieldlist.Count;
-
-    # Removes optional and/or supplemetal fields appended previously from the field list.
-
-    while ($fieldcount -gt $SelectParam.FixedFieldCount) {
-        $fieldcount--;
-        $fieldlist.RemoveAt($fieldcount);
-    }
-
-    $PackageObject.($FIELD_CATEGORY) = $PackageObject.($FIELD_CATEGORY).Split(' ');
-
-    if ($SelectParam.ReplaceVersionsSupplemented `
-        -and ($PackageObject.($FIELD_REPLACE_VERSIONS) -ne $null)) {
-        [void]$fieldlist.Add($FIELD_REPLACE_VERSIONS);
-    }
-    if ($instobj -ne $null) {
-        $PackageObject.($FIELD_INSTALL) = SelectFileInformation $instobj $SelectParam.HashOutput;
-        [void]$fieldlist.Add($FIELD_INSTALL);
-    }
-    if ($srcobj -ne $null) {
-        $PackageObject.($FIELD_SOURCE) = SelectFileInformation $srcobj $SelectParam.HashOutput;
-        [void]$fieldlist.Add($FIELD_SOURCE);
-    }
-
-    # Replaces the array of values with the string in the field added to the object
-
-    if ($SelectParam.RequiresSupplemented -and ($PackageObject.($FIELD_REQUIRES) -ne $null)) {
-        $PackageObject.($FIELD_REQUIRES) = $PackageObject.($FIELD_REQUIRES).Split(' ');
-        [void]$fieldlist.Add($FIELD_REQUIRES);
-    }
-    if ($PackageObject.($FIELD_DEPENDS) -ne $null) {
-        $PackageObject.($FIELD_DEPENDS) = `
-            $PackageObject.($FIELD_DEPENDS).Replace(' ', "").Split(',');
-        [void]$fieldlist.Add($FIELD_DEPENDS);
-    }
-    if ($SelectParam.ObsoletesSupplemented -and ($PackageObject.($FIELD_OBSOLETES) -ne $null)) {
-        $PackageObject.($FIELD_OBSOLETES) = `
-            $PackageObject.($FIELD_OBSOLETES).Replace(' ', "").Split(',');
-        [void]$fieldlist.Add($FIELD_OBSOLETES);
-    }
-    if ($SelectParam.ConflictsSupplemented -and ($PackageObject.($FIELD_CONFLICTS) -ne $null)) {
-        $PackageObject.($FIELD_CONFLICTS) = `
-            $PackageObject.($FIELD_CONFLICTS).Replace(' ', "").Split(',');
-        [void]$fieldlist.Add($FIELD_CONFLICTS);
-    }
-    if ($PackageObject.($FIELD_PROVIDES) -ne $null) {
-        $PackageObject.($FIELD_PROVIDES) = `
-            $PackageObject.($FIELD_PROVIDES).Replace(' ', "").Split(',');
-        [void]$fieldlist.Add($FIELD_PROVIDES);
-    }
-    if ($PackageObject.($FIELD_BUILD_DEPENDS) -ne $null) {
-        $PackageObject.($FIELD_BUILD_DEPENDS) = `
-            $PackageObject.($FIELD_BUILD_DEPENDS).Replace(' ', "").Split(',');
-        [void]$fieldlist.Add($FIELD_BUILD_DEPENDS);
-    }
-
-    return $PackageObject | Select-Object $fieldlist;
-}
-
-# The architecture to install the Cygwin
-
-$ARCH_X86 = 'x86';
-$ARCH_X64 = 'x86_64';
-
-# The Cygwin Time Machine mirror site and its URL
-
-$TIME_MACHINE_MIRROR = 'http://ctm.crouchingtigerhiddenfruitbat.org/pub/cygwin/circa/';
-$TIME_MACHINE_X64_MIRROR = 'http://ctm.crouchingtigerhiddenfruitbat.org/pub/cygwin/circa/64bit/';
-$TIME_MACHINE_LAST_MIRRORS = @{
-    '2000' = @{ $ARCH_X86 = $TIME_MACHINE_MIRROR + '2013/06/04/121035/' }
-    'XP' = @{
-        $ARCH_X86 = $TIME_MACHINE_MIRROR + '2016/08/30/104223/'
-        $ARCH_X64 = $TIME_MACHINE_X64_MIRROR + '2016/08/30/104235/'
-    }
-    'Vista' = @{
-        $ARCH_X86 = $TIME_MACHINE_MIRROR + '2021/10/28/175116'
-        $ARCH_X64 = $TIME_MACHINE_X64_MIRROR + '2021/10/28/174906/'
-    }
-    '7' = @{
-        $ARCH_X86 = $TIME_MACHINE_MIRROR + '2022/11/23/063457/'
-        $ARCH_X64 = $TIME_MACHINE_X64_MIRROR + '2024/01/30/231215/'
-    }
-};
-
-# The timestamp written to the header of setup.ini for the version of setup.exe
-
-$TIME_MACHINE_SETUP_TIMESTAMP_LEGACY = 1259724034;
-$TIME_MACHINE_SETUP_TIMESTAMP_2774 = 1372443636;
-$TIME_MACHINE_SETUP_TIMESTAMP_2874 = 1473388972;
-$TIME_MACHINE_SETUP_TIMESTAMP_2909 = 1640710562;
-$TIME_MACHINE_SETUP_TIMESTAMP_2924 = 1677964491;
-$TIME_MACHINE_SETUP_TIMESTAMP_2926 = 1706773736;
-
-# The file or directory names of setup.exe and setup.ini
-
-$SETUP_X86_ROOT = $ARCH_X86 + '/';
-$SETUP_X86_PACKAGE_ROOT = $SETUP_X86_ROOT + 'release/';
-$SETUP_X86_PREFIX = 'setup-x86';
-$SETUP_X64_ROOT = $ARCH_X64 + '/';
-$SETUP_X64_PACKAGE_ROOT = $SETUP_X64_ROOT + 'release/';
-$SETUP_X64_PREFIX = 'setup-x86_64';
-$SETUP_NOARCH_PACKAGE_ROOT = 'noarch/release/';
-$SETUP_INI = 'setup.ini';
-$SETUP_INI_FIXED_FIELDS = @(
-    $FIELD_NAME, $FIELD_TIMESTAMP, $FIELD_MINIMUM_VERSION, $FIELD_VERSION,
-    $FIELD_INSTALL, $FIELD_MIRROR);
-$SETUP_EXE_FIXED_FIELDS = @($FIELD_NAME, $FIELD_VERSION, $FIELD_INSTALL, $FIELD_URL);
-
-# Returns the object to set the information of Cygwin installer.
-#
-# $SetupArch       the architecture to install the Cygwin
-# $SetupTimestamp  the timestamp of setup.ini
-
-function CreateCygwinInstallerObject(
-    [parameter(Mandatory=$true)][string]$SetupArch,
-    [parameter(Mandatory=$true)][long]$SetupTimestamp) {
-    $instobj = CreateFileObject $true ($SETUP_X64_PREFIX + '.exe');
-    $setupprefix = $SETUP_X86_PREFIX;
-    $setupobj = New-Object PSObject -Prop @{
-        $FIELD_NAME = 'Cygwin installer';
-        $FIELD_VERSION = "";
-        $FIELD_INSTALL = $instobj;
-        $FIELD_URL = $CYGWIN_WEBSITE + $SETUP_X64_PREFIX + '.exe';
-    };
-    $setupversion = $null;
-    $setupmirror = $TIME_MACHINE_MIRROR -replace '[a-z]+/$', "setup/";
-    switch ($SetupArch) {
-        $ARCH_X86 {
-            if ($SetupTimestamp -le $TIME_MACHINE_SETUP_TIMESTAMP_LEGACY) {
-                $setupobj.($FIELD_NAME) = 'Cygwin legacy installer';
-                $setupobj.($FIELD_VERSION) = '2.674';
-                $instobj.($FIELD_PATH) = 'setup-legacy.exe';
-                $setupobj.($FIELD_URL) = $setupmirror + 'legacy/' + $instobj.($FIELD_PATH);
-                return $setupobj;
-            } elseif ($SetupTimestamp -le $TIME_MACHINE_SETUP_TIMESTAMP_2774) {
-                $setupprefix = 'setup';
-                $setupversion = '2.774';
-            }
-            break;
-        }
-        $ARCH_X64 {
-            if ($SetupTimestamp -gt $TIME_MACHINE_SETUP_TIMESTAMP_2926) {
-
-                # Uses the Cygwin installer of the current version, downloaded from cygwin.com
-
-                return $setupobj;
-            }
-            $setupprefix = $SETUP_X64_PREFIX;
-            break;
-        }
-    }
-    if ($setupversion -eq $null) {
-        if ($SetupTimestamp -le $TIME_MACHINE_SETUP_TIMESTAMP_2874) {
-            $setupversion = '2.874';
-        } elseif ($SetupTimestamp -le $TIME_MACHINE_SETUP_TIMESTAMP_2909) {
-            $setupversion = '2.909';
-        } elseif ($SetupTimestamp -le $TIME_MACHINE_SETUP_TIMESTAMP_2924) {
-            $setupversion = '2.924';
-        } elseif ($SetupTimestamp -le $TIME_MACHINE_SETUP_TIMESTAMP_2926) {
-            $setupversion = '2.926';
-        }
-    }
-    $setupobj.($FIELD_VERSION) = $setupversion;
-    $instobj.($FIELD_PATH) = $setupprefix + '-' + $setupversion + '.exe';
-    $setupobj.($FIELD_URL) = $setupmirror + 'snapshots/' + $instobj.($FIELD_PATH);
-    return $setupobj;
-}
-
-if ($TimeMachine -ne "") {
-    $Mirror = $TIME_MACHINE_LAST_MIRRORS[$TimeMachine].Item($Arch);
-    if ([String]::IsNullOrEmpty($Mirror)) {
-        Write-Error "x86 must be specified for Windows 2000" -Category InvalidArgument;
-        exit 1;
-    }
-    $Download = [switch]$true;
-} elseif ($Mirror.StartsWith($TIME_MACHINE_MIRROR)) {
-    if ($Mirror.StartsWith($TIME_MACHINE_X64_MIRROR)) {
-        if ($Arch -eq $ARCH_X86) {
-            Write-Error "x86_64 must be specified for this mirror site" -Category InvalidArgument;
-            exit 1;
-        }
-    } elseif ($Arch -eq $ARCH_X64) {
-        Write-Error "x86 must be specified for this mirror site" -Category InvalidArgument;
-        exit 1;
-    }
-}
-
-# Sets the object of setup.ini on 'x86' or 'x86_64' directory
-
-$SetupIni = New-Object PSObject -Prop @{
-    $FIELD_NAME = 'Cygwin setup.ini';
-    $FIELD_TIMESTAMP = "";
-    $FIELD_MINIMUM_VERSION = "";
-    $FIELD_VERSION = "";
-};
-$SetupIniState = $STATE_PENDING;
-$SetupIniPath = $null;
-if ($Arch -eq $ARCH_X86) {
-    $SetupIniPath = $ARCH_X86 + '/' + $SETUP_INI;
-} else {
-    $SetupIniPath = $ARCH_X64 + '/' + $SETUP_INI;
-}
-<<<<<<< HEAD
-=======
-$PackageLocalDirectory = $Local -replace '\\', '/' -replace '/$', "";
-$PackageMap = @{};
-$PackageInstalledMap = $null;
-$Verbose = -not $Quiet.IsPresent;
->>>>>>> 79c94cb9
-
-# The progress of extracting or downloading package
-
-$Progress = $null;
-
-if ($Quiet.IsPresent) {
-    $Progress = New-Object PSObject `
-    | Add-Member -PassThru ScriptMethod 'Start' { } `
-    | Add-Member -PassThru ScriptMethod 'Increse' { } `
-    | Add-Member -PassThru ScriptMethod 'Show' { } `
-    | Add-Member -PassThru ScriptMethod 'End' { };
-} else {
-    $ProgressLimit = 50;
-    if ([Console]::BufferWidth -le 60) {
-        $ProgressLimit = [Console]::BufferWidth - 10;
-    };
-    $Progress = New-Object PSObject -Prop @{
-        'FileName' = "";
-        'FileSize' = 0;
-        'ByteLength' = 0;
-        'Percent' = 0;
-        'Limit' = $ProgressLimit;
-        'Count' = 0;
-        'CountRate' = 0.0;
-        'CountBuffer' = [System.Text.StringBuilder]::new($ProgressLimit + 8);
-        'ConsoleCursorVisible' = [Console]::CursorVisible;
-    } `
-    | Add-Member -PassThru ScriptMethod 'Start' {
-        $this.FileName = $args[0];
-        $this.FileSize = $args[1];
-        $this.ByteLength = 0;
-        $this.Percent = -1;
-        $this.Count = 0;
-        $this.CountRate = 100 / $this.Limit;
-        $this.CountBuffer.Length = 0;
-        [void]$this.CountBuffer.Append(' [>').Append(' ', $this.Limit - 1).Append('] ');
-        if ($args[2]) {
-            $format = 'Downloading {0}';
-        } else {
-            $format = 'Extracting the information from {0}';
-        }
-        $message = [String]::Format($format, $this.FileName);
-        if ($message.Length -ge [Console]::BufferWidth) {
-            $message = $message.Substring(0, [Console]::BufferWidth - 1);
-        }
-        [Console]::Error.WriteLine($message + "`n");
-        [Console]::CursorVisible = $false;
-    } `
-    | Add-Member -PassThru ScriptMethod 'Increse' {
-        $this.ByteLength += $args[0];
-    } `
-    | Add-Member -PassThru ScriptMethod 'Show' {
-        $percent = [Math]::Floor($this.ByteLength / $this.FileSize * 100);
-        if ($this.Percent -lt $percent) {
-            $this.Percent = $percent;
-            $count = [Math]::Floor($percent / $this.CountRate);
-            if (($this.Count -lt $count) -and ($this.Limit -gt $count)) {
-                $this.Count = $count;
-                $this.CountBuffer.Length = $count + 1;
-                [void]$this.CountBuffer.Append(
-                    '=>').Append(' ', $this.Limit - $count - 1).Append('] ');
-            } else {
-                $this.CountBuffer.Length = $this.Limit + 4;
-            }
-            [Console]::Error.Write($this.CountBuffer.Append($percent).Append('%').ToString());
-            [Console]::CursorLeft = 0;
-        }
-    } `
-    | Add-Member -PassThru ScriptMethod 'End' {
-        [Console]::Error.Write(' ' * $this.CountBuffer.Capacity);
-        [Console]::CursorTop -= 2;
-        [Console]::CursorLeft = 0;
-        [Console]::Error.Write(' ' * ([Console]::BufferWidth - 1));
-        [Console]::CursorLeft = 0;
-        [Console]::CursorVisible = $true;
-    };
-}
-
-# The object of download parameters
-
-$DownloadParam = $null;
-$DownloadRoot = $Root -replace '\\', '/' -replace '[^/]$', '$&/';
-$Downloaded = $false;
-
-if ($Download.IsPresent -or $DownloadForce.IsPresent) {
-    $DownloadParam = New-Object PSObject -Prop @{
-        'Root' = $DownloadRoot;
-        'FilePathRegex' = [Regex]($FIELD_PATH_EXPR);
-        'Buffer' = $null;
-        'UrlBuilder' = [System.Text.StringBuilder]::new(256);
-        'MD5CryptoServiceProvider' = $null;
-        'SHA512CryptoServiceProvider' = $null;
-        'Progress' = $Progress;
-    };
-    $Downloaded = $true;
-}
-
-# The object of selection parameters
-
-$SelectParam = New-Object PSObject -Prop @{
-    'FieldList' = $null;
-    'FixedFieldCount' = 0;
-    'ReplaceVersionsSupplemented' = $Supplement.Contains($FIELD_REPLACE_VERSIONS);
-    'HashOutput' = $Supplement.Contains($FIELD_HASH);
-    'RequiresSupplemented' = $true;
-    'ObsoletesSupplemented' = $Supplement.Contains($FIELD_OBSOLETES);
-    'ConflictsSupplemented' = $Supplement.Contains($FIELD_CONFLICTS);
-};
-if ($Supplement.Contains($FIELD_LONG_DESCRIPTION)) {
-    $SelectParam.FieldList = [System.Collections.ArrayList]::new($FIXED_LONG_FIELDS);
-    $SelectParam.FixedFieldCount = $FIXED_LONG_FIELDS.Count;
-} else {
-    $SelectParam.FieldList = [System.Collections.ArrayList]::new($FIXED_FIELDS);
-    $SelectParam.FixedFieldCount = $FIXED_FIELDS.Count;
-}
-
-# The list of target packages extracted from setup.ini
-
-$TargetedPackageList = [System.Collections.ArrayList]::new(256);
-$TargetRegexList = [System.Collections.ArrayList]::new(16);
-$TargetSpecified = $false;
-
-if (($Category.Count -gt 0) -or ($PackageSet.Count -gt 0) -or ($Package.Count -gt 0) `
-    -or ($Regex.Count -gt 0) -or ($Source.Count -gt 0)) {
-    $TargetSpecified = $true;
-}
-$Regex | `
-ForEach-Object {
-    [void]$TargetRegexList.Add([Regex]($_));
-    if (-not $?) {
-        exit 1;
-    }
-}
-
-# The map of all packages read from setup.ini
-
-$PackageMap = [Hashtable]::new(12800);
-$PackageProvidedSetMap = $null;
-if ($Provides.IsPresent) {
-    $PackageProvidedSetMap = @{};
-}
-$PackageUpdated = -not $DownloadForce.IsPresent;
-
-$ConsoleCursorVisible = [Console]::CursorVisible;
-$SystemDir = [System.IO.Directory]::GetCurrentDirectory();
-[System.IO.Directory]::SetCurrentDirectory((Get-Location).Path);
-[Console]::CursorVisible = $true;
-
-$reader = $null;
-try {
-    if ($Downloaded) {
-        if ($Mirror -eq "") {
-
-<<<<<<< HEAD
-            # Sets the mirror site for the specified country or current region
-=======
-    if ($PackageLocalDirectory -ne "") {
-#            Import-Module $PROG_CHECK_PACKAGE 2> $null;
-        $PackageInstalledMap = New-Object Hashtable 256;
-        $fileobj = Get-Item ($PackageLocalDirectory + $CYGWIN_INSTALLED_DATABASE) 2> $null;
-        if ($?) {
-            $reader = $null;
-            try {
-                # Read the package's name and file from Cygwin installed.db
-
-                $reader = $fileobj.OpenText();
-                [void]$reader.ReadLine();  # Ignore "INSTALLED.DB x"
-
-                if ($reader.Peek() -ge 0) {
-                    do {
-                        $field = $reader.ReadLine().Split(' ');
-                        $name = $field[0];
-                        $verstr = $field[1].Substring($name.Length + 1) `
-                                   -replace $CYGWIN_INSTALLED_PACKAGE_SUFFIX_EXPR, "";
-                        $PackageInstalledMap.Add($name, (GetCygwinVersion $verstr));
-                    } while ($reader.Peek() -ge 0);
-                }
-            } finally {
-                if ($reader -ne $null) {
-                    $reader.Close();
-                }
-            }
-        }
-    }
-
-    # Checks the timestamp of setup-x86.exe or setup-x86_64.exe in Cygwin site
-    # and setup.ini from the specified mirror, and download its if specified
->>>>>>> 79c94cb9
-
-            $Mirror = GetCygwinMirror $Country;
-            if ($Mirror -eq $null) {
-                Write-Error "Mirror must be specified" -Category SyntaxError;
-                exit 1;
-            }
-        } else {
-            $Mirror = $Mirror -replace '\\', '/' -replace '[^/]$', '$&/';
-        }
-
-        # Downloads setup.ini from the mirror site if the same file don't exits
-        # or it's older than the downloaded file
-
-        $instobj = CreateFileObject $true $SetupIniPath;
-        $DownloadParam.Buffer = [byte[]]::new(10240);
-        [void]$DownloadParam.UrlBuilder.Append($Mirror);
-
-        DownloadCygwinFile $PackageUpdated $instobj $DownloadParam;
-
-        $SetupIni `
-        | Add-Member -PassThru NoteProperty ($FIELD_INSTALL) (SelectFileInformation $instobj) `
-        | Add-Member NoteProperty ($FIELD_MIRROR) $Mirror;
-        $SetupIniState = $instobj.($FIELD_STATE);
-
-        if (($SetupIniState -eq $STATE_ERROR) -or ($SetupIniState -eq $STATE_NOT_FOUND)) {
-            Write-Output $SetupIni;
-            exit 0;
-        }
-    } elseif (-not $TargetSpecified) {
-        exit 0;
-    }
-
-    # Opens setup.ini and firstly reads the setup information from the header
-
-    $SetupIniPath = $DownloadRoot + $SetupIniPath;
-    $fileobj = Get-Item $SetupIniPath 2> $null;
-    if (-not $?) {
-        Write-Error "Setup.ini don't exist" -Category InvalidArgument;
-        exit 1;
-    }
-
-    $text = "";
-    $reader = $fileobj.OpenText();
-    $Progress.Start($SetupIniPath, $fileobj.Length, $false);
-
-    while ($reader.Peek() -ge 0) {
-        $text = $reader.ReadLine();
-        if (-not $text.StartsWith('#')) {  # Ignores the header
-            if ($text.StartsWith('@ ')) {  # Exits this loop if the first package is appeared
-                break;
-            }
-
-            $index = $text.IndexOf(':');
-            if ($index -gt 0) {
-                $name = $text.Substring(0, $index);
-                $value = $text.Substring($index + 1).Trim();
-
-                switch ($name) {
-                    'setup-timestamp' {  # "setup-timestamp: 9999999999
-                        $timestamp = [long]::Parse($value);
-                        if ($Downloaded) {
-                            $SetupExe = CreateCygwinInstallerObject $Arch $timestamp;
-                        }
-                        $SetupIni.($FIELD_TIMESTAMP) = $timestamp;
-                        break;
-                    }
-                    'setup-minimum-version' {  # "setup-minimum-version: 2.xxx
-                        $SetupIni.($FIELD_MINIMUM_VERSION) = $value;
-                        break;
-                    }
-                    'setup-version' {  # "setup-version: 2.xxx
-                        $SetupIni.($FIELD_VERSION) = $value;
-                        break;
-                    }
-                }
-            }
-            $text = "";
-        }
-    }
-
-    # Reads the information of all packages from setup.ini and create the object
-    # of it whose name is appended to the targeted list if specified by options
-
-    if ($TargetSpecified -and ($SetupIniState -ne $STATE_OLDER)) {
-        $packinstregex = [Regex]($FIELD_INSTALL_OR_SOURCE_EXPR);
-        $packname = "";
-        $packobj = $null;
-        $longdesc = $null;
-        $textquoted = $false;
-        $current = $true;
-
-        do {
-            if ($text.StartsWith('@ ')) {  # "@ xxx"
-                $Progress.Show();
-
-                $packname = $text.Substring(2).Trim();
-                $packobj = New-Object PSObject -Prop @{
-                    $FIELD_NAME = $packname;
-                    $FIELD_DESCRIPTION = "";
-                    $FIELD_CATEGORY = "";
-                    $FIELD_VERSION = "";
-                    $FIELD_INSTALL_TARGETED = $Package.Contains($packname);
-                    $FIELD_SOURCE_TARGETED = $Source.Contains($packname);
-                    $FIELD_INSTALL = $null;
-                    $FIELD_SOURCE = $null;
-                    $FIELD_REQUIRES = $null;
-                    $FIELD_DEPENDS = $null;
-                    $FIELD_PROVIDES = $null;
-                    $FIELD_BUILD_DEPENDS = $null;
-                };
-                $longdesc = $null;
-                $current = $true;
-
-                # Appends the object of all packages read from setup.ini
-
-                $PackageMap.Add($packname, $packobj);
-
-                if ($packobj.($FIELD_INSTALL_TARGETED) `
-                    -or $packobj.($FIELD_SOURCE_TARGETED)) {  # Specified by -Package or -Source
-                    [void]$TargetedPackageList.Add($packname);
-                } else {
-                    for ($i = 0; $i -lt $TargetRegexList.Count; $i++) {
-                        if ($TargetRegexList.Item($i).IsMatch($packname)) {  # Specified by -Regex
-                            $packobj.($FIELD_INSTALL_TARGETED) = $true;
-                            [void]$TargetedPackageList.Add($packname);
-                            break;
-                        }
-                    }
-                }
-            } elseif ($text.StartsWith('[') `
-                -and (-not $text.StartsWith('[curr]'))) {  # "[prev]" or "[test]"
-                $current = $false;
-            } elseif ($textquoted) {
-                $text = $text.Trim();
-                $textquoted = -not $text.EndsWith('"');
-
-                if ($longdesc -ne $null) {
-
-                    # Ends the description started from the previous line with the double quote
-
-                    $longdesc += "`n" + ($text -replace '"$', "");
-                    if (-not $textquoted) {  # ...xxx xxxxx."
-                        $packobj | Add-Member NoteProperty ($FIELD_LONG_DESCRIPTION) $longdesc;
-                        $longdesc = $null;
-                    }
-                }
-            } elseif ($current) {
-
-                # Reads the package information name and value separated by a colon
-
-                $index = $text.IndexOf(':');
-                if ($index -ge 0) {
-                    $name = $text.Substring(0, $index);
-                    $value = $text.Substring($index + 1).Trim();
-
-                    switch ($name) {
-                        'sdesc' {  # sdesc: "Xxxxx xxx"
-                            $packobj.($FIELD_DESCRIPTION) = $value.Trim('"');
-                            break;
-                        }
-                        'ldesc' {  # ldesc: "Xxxxx xxx...
-                            if ($Supplement.Contains($FIELD_LONG_DESCRIPTION)) {
-                                $longdesc = $value.Trim('"');
-                            }
-                            $textquoted = -not $value.EndsWith('"');
-                            if (-not $textquoted) {  # ...xxx xxxxx."
-                                $packobj `
-                                | Add-Member NoteProperty ($FIELD_LONG_DESCRIPTION) $longdesc;
-                                $longdesc = $null;
-                            }
-                            break;
-                        }
-                        'category' {  # category: xxx yyy zzz
-                            if ((-not $packobj.($FIELD_INSTALL_TARGETED)) `
-                                -and (-not $packobj.($FIELD_SOURCE_TARGETED))) {
-                                $list = $value.Split(' ');
-                                for ($i = 0; $i -lt $list.Count; $i++) {
-                                    if ($Category.Contains($list[$i])) {
-                                        $packobj.($FIELD_INSTALL_TARGETED) = $true;
-                                        [void]$TargetedPackageList.Add($packname);
-                                        break;
-                                    }
-                                }
-                            }
-                            $packobj.($FIELD_CATEGORY) = $value;
-                            break;
-                        }
-                        'requires' {  # requires: xxx yyy zzz
-                            $packobj.($FIELD_REQUIRES) = $value;
-                            break;
-                        }
-                        'replace-versions' {  # replace-versions: xxx yyy zzz
-                            if ($Supplement.Contains($FIELD_REPLACE_VERSIONS)) {
-                                $list = $value.Split(' ');
-                                $packobj | Add-Member NoteProperty ($FIELD_REPLACE_VERSIONS) $list;
-                            }
-                            break;
-                        }
-                        'version' {  # version: xxx
-                            $packobj.($FIELD_VERSION) = $value;
-                            break;
-                        }
-                        'install' {
-                            # install: ((x86)?/release/(_obsolete/)?(xxx)(/yyy)+) (999) (fa5b...)
-                            $match = $packinstregex.Match($value);
-                            if ($match.Success) {
-                                if ((-not $packobj.($FIELD_INSTALL_TARGETED)) `
-                                    -and $PackageSet.Contains($match.Groups[4].Value)) {
-                                    $packobj.($FIELD_INSTALL_TARGETED) = $true;
-                                    [void]$TargetedPackageList.Add($packname);
-                                }
-                            }
-                            $packobj.($FIELD_INSTALL) = $value;
-                            break;
-                        }
-                        'source' {
-                            # source: ((x86)?/release/()?(xxx)(/yyy)+) (999) (fa5b...)
-                            $packobj.($FIELD_SOURCE) = $value;
-                            break;
-                        }
-                        'depends' {  # depends: xxx ( >= 9.99), yyy, zzz
-                            $packobj.($FIELD_DEPENDS) = $value;
-                            break;
-                        }
-                        'depends2' {  # depends2: xxx ( >= 9.99), yyy, zzz
-                            $packobj.($FIELD_DEPENDS) = $value;
-                            break;
-                        }
-                        'obsoletes' {  # obsoletes: xxx ( >= 9.99), yyy, zzz
-                            if ($Supplement.Contains($FIELD_OBSOLETES)) {
-                                $list = $value.Replace(' ', "").Split(',');
-                                $packobj | Add-Member NoteProperty ($FIELD_OBSOLETES) $list;
-                            }
-                            break;
-                        }
-                        'conflicts' {  # conflicts: xxx ( >= 9.99), yyy, zzz
-                            if ($Supplement.Contains($FIELD_CONFLICTS)) {
-                                $list = $value.Replace(' ', "").Split(',');
-                                $packobj | Add-Member NoteProperty ($FIELD_CONFLICTS) $list;
-                            }
-                            break;
-                        }
-                        'provides' {  # provides: xxx, yyy, zzz
-                            if ($PackageProvidedSetMap -ne $null) {
-                                $value.Replace(' ', "").Split(',') | ForEach-Object {
-
-                                    # Creates the set of packages whose which have the same value
-
-                                    $provname = $_ -replace $DEPENDED_PACKAGE_SUFFIX_EXPR, "";
-                                    $provset = $PackageProvidedSetMap.Item($provname);
-                                    if ($provset -eq $null) {
-                                        $provset = [System.Collections.ArrayList]::new(16);
-                                        $PackageProvidedSetMap.Add($provname, $provset);
-                                    }
-                                    [void]$provset.Add($packobj);
-                                }
-                            }
-                            $packobj.($FIELD_PROVIDES) = $value;
-                            break;
-                        }
-                        'build-depends' {  # build-depends: xxx ( >= 9.99), yyy, zzz
-                            $packobj.($FIELD_BUILD_DEPENDS) = $value;
-                            break;
-                        }
-                    }
-                }
-            }
-            $Progress.Increse($text.Length + 1);
-
-            if ($reader.Peek() -lt 0) {
-                break;
-            }
-            $text = $reader.ReadLine();
-        } while ($true);
-    }
-
-    $Progress.End();
-    $reader.Close();
-    $reader = $null;
-
-    # Downloads the installer after setup informations are set for the object of setup.ini
-
-    if ($Downloaded) {
-        Write-Output $SetupIni | Select-Object $SETUP_INI_FIXED_FIELDS;
-
-        if ($SetupIniState -eq $STATE_OLDER) {
-            # Never download the installer if old setup.ini exists in the mirror site
-            exit 0;
-        }
-        $instobj = $SetupExe.($FIELD_INSTALL);
-        $DownloadParam.UrlBuilder.Length = 0;
-        [void]$DownloadParam.UrlBuilder.Append(($SetupExe.($FIELD_URL) -replace '[^/]*$', ""));
-
-        DownloadCygwinFile $PackageUpdated $instobj $DownloadParam;
-
-        $SetupExe.($FIELD_INSTALL) = SelectFileInformation $instobj;
-        Write-Output $SetupExe | Select-Object $SETUP_EXE_FIXED_FIELDS;
-
-        if ($TargetedPackageList.Count -le 0) {
-            exit 0;
-        }
-    }
-
-    # Reads the version of packages which has been installed in the local
-
-    $localroot = $Local -replace '\\', '/' -replace '[^/]$', '$&/';
-    $localinstmap = $null;
-    $localsrcmap = $null;
-
-    if ($localroot -ne "") {
-        $packinstdb = Get-Item ($localroot + $CYGWIN_INSTALLED_DATABASE) 2> $null;
-        if ($?) {
-            $localinstmap = [Hashtable]::new(256);
-            $reader = $null;
-            try {
-
-                # Reads the package's name and file from Cygwin installed.db
-
-                $reader = $packinstdb.OpenText();
-                [void]$reader.ReadLine();  # Ignores "INSTALLED.DB x"
-
-                if ($reader.Peek() -ge 0) {
-                    do {
-                        $field = $reader.ReadLine().Split(' ');
-                        $packname = $field[0];
-                        $verstr = $field[1].Substring($packname.Length + 1) `
-                                   -replace $CYGWIN_INSTALLED_PACKAGE_SUFFIX_EXPR, "";
-                        $localinstmap.Add($packname, (GetCygwinVersion $verstr));
-                    } while ($reader.Peek() -ge 0);
-                }
-            } finally {
-                if ($reader -ne $null) {
-                    $reader.Close();
-                }
-            }
-        }
-
-        # Gets the version of source packages from the directory name under '/usr/src'
-
-        $srcdirs = Get-ChildItem -Directory ($localroot + $CYGWIN_INSTALLED_SOURCE_PATH) 2> $null;
-        if ($srcdirs -ne $null) {
-            $localsrcmap = [Hashtable]::new(64);
-            $srcdirregex = [Regex]($CYGWIN_INSTALLED_SOURCE_DIRECTORY_EXPR);
-            $srcdirs | ForEach-Object {
-                $match = $srcdirregex.Match($_);
-                if ($match.Success) {
-                    $packname = $match.Groups[1].Value;
-                    $verstr = $match.Groups[2].Value;
-                    $localsrcmap.Add($packname, (GetCygwinVersion $verstr));
-                }
-            }
-        }
-    }
-
-    # Appends the name of packages required or depended by other packages to the targeted list
-
-    if ($Requires.IsPresent -or $Depends.IsPresent) {
-        $count = $TargetedPackageList.Count;
-        $index = 0;
-        $targetedcount = 0;
-        do {
-
-            # Repeats this addition until no package is appended to the targeted list
-
-            $count += $targetedcount;
-            $targetedcount = 0;
-            do {
-                $packobj = $PackageMap.Item($TargetedPackageList.Item($index));
-                $list = $null;
-                if ($packobj.($FIELD_INSTALL_TARGETED)) {
-                    if ($packobj.($FIELD_REQUIRES) -ne $null) {
-                        $list = $packobj.($FIELD_REQUIRES).Split(' ');
-                    } elseif ($packobj.($FIELD_DEPENDS) -ne $null) {
-                        $list = $packobj.($FIELD_DEPENDS).Replace(' ', "").Split(',');
-                    }
-                }
-                if ($packobj.($FIELD_SOURCE_TARGETED) `
-                    -and ($packobj.($FIELD_BUILD_DEPENDS) -ne $null)) {
-                    $list = $packobj.($FIELD_BUILD_DEPENDS).Replace(' ', "").Split(',');
-                }
-                if ($list -ne $null) {
-                    $list | ForEach-Object {
-                        $depname = $_ -replace $DEPENDED_PACKAGE_SUFFIX_EXPR, "";
-                        $depobj = $PackageMap.Item($depname);
-                        if ($depobj -ne $null) {  # The name of a package depended by others
-                            if (-not $TargetedPackageList.Contains($depname)) {
-                                $depobj.($FIELD_INSTALL_TARGETED) = $true;
-                                [void]$TargetedPackageList.Add($depname);
-                                $targetedcount++;
-                            }
-                        } elseif ($PackageProvidedSetMap -ne $null) {
-
-                            # Adds all packages contained in the provided set of a name
-
-                            $provset = $PackageProvidedSetMap.Item($depname);
-                            if ($provset -ne $null) {
-                                $provset | ForEach-Object {
-                                    if (-not $TargetedPackageList.Contains($_)) {
-                                        $depobj.($FIELD_INSTALL_TARGETED) = $true;
-                                        [void]$TargetedPackageList.Add($_);
-                                        $targetedcount++;
-                                    }
-                                }
-                            }
-                        }
-                    }
-                }
-                $index++;
-            } while ($index -lt $count);
-        } while ($targetedcount -gt 0);
-    }
-
-    # Sorts and outputs the information of all packages in the targeted list
-
-    $TargetedPackageList.Sort();
-    $TargetedPackageList `
-    | ForEach-Object -Begin {
-        if ($Downloaded) {
-            $DownloadParam.UrlBuilder.Length = 0;
-            [void]$DownloadParam.UrlBuilder.Append($Mirror);
-        }
-    } `
-    {
-<<<<<<< HEAD
-        $packobj = $PackageMap.Item($_);
-        $instobj = $null;
-        $srcobj = $null;
-
-        # Creates the file object of a targeted package to output the information and/or download
-        # binary and source files, and replaces those with the string in Install and Source field
-
-        if ($packobj.($FIELD_INSTALL_TARGETED)) {
-            $match = $packinstregex.Match($packobj.($FIELD_INSTALL));
-            if ($match.Success) {
-                $filepath = $match.Groups[1].Value;
-                $size = [long]::Parse($match.Groups[6].Value);
-                $hashvalue = $match.Groups[7].Value;
-                $instobj = CreateFileObject $Downloaded $filepath $size $hashvalue $STATE_NEW;
-            }
-        }
-        if ($packobj.($FIELD_SOURCE_TARGETED)) {
-            $match = $packinstregex.Match($packobj.($FIELD_SOURCE));
-            if ($match.Success) {
-                $filepath = $match.Groups[1].Value;
-                $size = [long]::Parse($match.Groups[6].Value);
-                $hashvalue = $match.Groups[7].Value;
-                $srcobj = CreateFileObject $Downloaded $filepath $size $hashvalue $STATE_NEW;
-=======
-        $packname = $_;
-        $packobj = $PackageMap.Item($packname);
-        if ($packobj -ne $null) {
-            if (($PackageInstalledMap -ne $null) `
-                -and ($PackageInstalledMap.Contains($packname))) {
-                $verobj = GetCygwinVersion $packobj.($FIELD_VERSION);
-                $result = CompareCygwinVersion $verobj $PackageInstalledMap.Item($packname);
-                $state = $STATE_UNCHANGED;
-                if ($result -gt 0) {
-                    $state = $STATE_UPDATED;
-                } elseif ($result -lt 0) {
-                    $state = $STATE_OLDER;
-                }
-                $packobj.($FIELD_STATE) = $state;
->>>>>>> 79c94cb9
-            }
-        }
-        $packobj.($FIELD_INSTALL) = $instobj;
-        $packobj.($FIELD_SOURCE) = $srcobj;
-
-        # Compares the version with the same package which has been installed on the local
-
-        if (($localinstmap -ne $null) -and $localinstmap.Contains($_) -and ($instobj -ne $null)) {
-            $verobj = GetCygwinVersion $packobj.($FIELD_VERSION);
-            $result = CompareCygwinVersion $verobj $localinstmap.Item($_);
-            if ($result -eq 0) {
-                $instobj.($FIELD_STATE) = $STATE_UNCHANGED;
-            } elseif ($result -lt 0) {
-                $instobj.($FIELD_STATE) = $STATE_OLDER;
-            }
-        }
-        if (($localsrcmap -ne $null) -and $localsrcmap.Contains($_) -and ($srcobj -ne $null)) {
-            $verobj = GetCygwinVersion $packobj.($FIELD_VERSION);
-            $result = CompareCygwinVersion $verobj $localsrcmap.Item($_);
-            if ($result -eq 0) {
-                $srcobj.($FIELD_STATE) = $STATE_UNCHANGED;
-            } elseif ($result -lt 0) {
-                $srcobj.($FIELD_STATE) = $STATE_OLDER;
-            }
-        }
-
-        $SelectParam.RequiresSupplemented = $packobj.($FIELD_DEPENDS) -eq $null;
-
-        if ($Downloaded) {
-
-            # Downloads the package whose state is 'New' in its object from the mirror site
-
-            if ($instobj -ne $null) {
-                $DownloadParam.UrlBuilder.Length = $Mirror.Length;
-                DownloadCygwinFile $PackageUpdated $instobj $DownloadParam;
-            }
-            if ($srcobj -ne $null) {
-                $DownloadParam.UrlBuilder.Length = $Mirror.Length;
-                DownloadCygwinFile $PackageUpdated $srcobj $DownloadParam;
-            }
-        }
-
-        Write-Output (SelectPackageInformation $packobj $SelectParam);
-    }
-} catch [System.Net.WebException] {
-    $exception = $_.Exception;
-    if ($exception.Response.StatusCode -eq [System.Net.HttpStatusCode]::NotFound) {
-        Write-Error "'$Mirror' is not found" -Category InvalidArgument;
-    } else {
-        Write-Error -Exception $exception;
-    }
-    exit 1;
-} catch [System.IO.IOException] {
-    Write-Error -Exception $_.Exception;
-    exit 1;
-} finally {
-    if ($reader -ne $null) {
-        $reader.Close();
-    }
-    [System.IO.Directory]::SetCurrentDirectory($SystemDir);
-    [Console]::CursorVisible = $ConsoleCursorVisible;
-}
+# Extracts the information of packages from Cygwin setup.ini.
+# Copyright(C) 2018-2025 Yoshinori Kawagita
+
+# The help information of this script
+
+<#
+.SYNOPSIS
+    Extracts the information of Cygwin packages from setup.ini.
+
+.DESCRIPTION
+    This script enumerates the PSObject containing Cygwin package's information extracted from
+    setup.ini on x86 or x86_64 directory to the pipeline.
+
+.PARAMETER Arch
+    Specifies x86 or x86_64 as the architecture for which Cygwin setup.ini is described.
+
+.PARAMETER Category
+    Targets Cygwin packages included in the specified category.
+
+.PARAMETER Country
+    Selects the mirror site at random if present in the specified country with -Download.
+
+.PARAMETER Depends
+    Targets Cygwin packages required or depended by other packages, same as -Requires.
+
+.PARAMETER Download
+    Downloads Cygwin setup.ini, installer, and packages whose state are 'New'. If setup.ini is
+    older than the same file on the root of x86 or x86_64 directory, those are never downloaded.
+
+.PARAMETER DownloadForce
+    Downloads Cygwin pacages regardless of the state.
+
+.PARAMETER Local
+    Reads the version of Cygwin packages which have already been installed to the specified path
+    in the local. If this parameter is not specified, the state of all packages is always 'New'.
+
+.PARAMETER Mirror
+    Sets the mirror site to the specified URL with -Download.
+
+.PARAMETER Package
+    Targets Cygwin packages of the specified name.
+
+.PARAMETER PackageSet
+    Targets Cygwin packages downloaded to the directory of the specified name under 'x86/release/'
+    or 'x86_64/release/' from the root.
+
+.PARAMETER Quiet
+    Quiets for extracting Cygwin setup.ini and downloading files.
+
+.PARAMETER Regex
+    Targets Cygwin packages whose name matchs the specified regular expression.
+
+.PARAMETER Requires
+    Targets Cygwin packages required or depended by other packages, same as -Depends.
+
+.PARAMETER Root
+    Sets the root of x86 or x86_64 directory to the specified path.
+
+.PARAMETER Source
+    Targets Cygwin source packages of the specified name.
+
+.PARAMETER Supplement
+    Outputs the specified information of packages extracted from setup.ini.
+
+.PARAMETER TimeMachine
+    Downloads Cygwin setup.ini and packages for Windows 2000, XP, Vista, or 7 from the Cygwin Time
+    Machine mirror site (http://ctm.crouchingtigerhiddenfruitbat.org/pub/cygwin/circa/).
+
+.LINK
+    Cygwin Project:      https://cygwin.com/
+    Cygwin Time Machine: http://www.crouchingtigerhiddenfruitbat.org/Cygwin/timemachine.html
+
+.EXAMPLE
+    C:\PS> .\Extract-Cygwin.ps1 x86_64 -Package cygwin -Download
+
+    Name           : setup.ini
+    Release        : cygwin
+    Arch           : x86_64
+    Timestamp      : 1747224847
+    MinimumVersion : 2.903
+    Version        : 2.933
+    Install        : @{Path=x86_64/setup.ini; Size=18642447; Date=2025/05/14 21:14:11; State=New}
+    Mirror         : http://ftp.jaist.ac.jp/pub/cygwin/
+
+    Name    : Cygwin Installer
+    Version : 2.933
+    Install : @{Path=setup-x86_64.exe; Size=1573296; Date=2025/04/05 2:08:04; State=New}
+    URL     : https://cygwin.com/setup/setup-2.933.x86_64.exe
+
+    Name        : cygwin
+    Description : The UNIX emulation engine
+    Category    : {Base}
+    Version     : 3.6.1-1
+    Install     : @{Path=x86_64/release/cygwin/cygwin-3.6.1-1-x86_64.tar.xz; Size=1584656; Date=
+                  2025/04/09 20:40:22; State=New}
+    Depends     : {_windows(>=6.3), bash, libgcc1, libintl8...}
+#>
+
+# Parametes of this script
+
+param(
+    [parameter(Mandatory=$true)]
+    [ValidateSet('x86', 'x86_64')]
+    [string]$Arch,
+    [string[]]$Category=@(),
+    [string]$Country="",
+    [switch]$Depends,
+    [switch]$Download,
+    [switch]$DownloadForce,
+    [string]$Local="",
+    [string]$Mirror="",
+    [string[]]$Package=@(),
+    [string[]]$PackageSet=@(),
+    [switch]$Quiet,
+    [string[]]$Regex=@(),
+    [switch]$Requires,
+    [string]$Root="",
+    [string[]]$Source=@(),
+    [ValidateSet('Conflicts', 'Hash', 'LongDescription', 'Obsoletes', 'ReplaceVersions')]
+    [string[]]$Supplement=@(),
+    [ValidateSet('2000', 'XP', 'Vista', '7')]
+    [string]$TimeMachine=""
+)
+
+if (($Root -ne "") -and (-not [IO.Directory]::Exists($Root))) {
+    New-Item $Root -ItemType Directory 2> $null;
+    if (-not $?) {
+        Write-Error "Specified root is not writable" -Category InvalidArgument;
+        exit 1;
+    }
+}
+
+# The path of Cygwin installed database or source packages
+
+$CYGWIN_INSTALLED_DATABASE = 'etc/setup/installed.db';
+$CYGWIN_INSTALLED_PACKAGE_SUFFIX_EXPR = '\.tar\.[a-z0-9]+$';
+$CYGWIN_INSTALLED_SOURCE_PATH = 'usr/src/';
+$CYGWIN_INSTALLED_SOURCE_DIRECTORY_EXPR = '^(.+)-([0-9].+)\.src$';
+
+# Parameters of the version object
+
+$CYGWIN_VERSION_NUMBER = 'Version';
+$CYGWIN_VERSION_DATE = 'Date';
+
+# The size of digits in a version, separated by '.'
+
+$CYGWIN_VERSION_DIGIT_SIZE = 5;
+
+# The index of development information in a version, separated by '.'
+
+$CYGWIN_VERSION_DEVEL_STAGE_INDEX = $CYGWIN_VERSION_DIGIT_SIZE;
+$CYGWIN_VERSION_DEVEL_VERSION_INDEX = $CYGWIN_VERSION_DEVEL_STAGE_INDEX + 1;
+
+# The map of the develpment name to ordinal numbers
+
+$CYGWIN_VERSION_DEVEL_ORDERED_MAP = @{
+    'alpha' = -5;
+    'beta' = -4;
+    'pr' = -4;
+    'pre' = -4;
+    'devel' = -3;
+    'rc' = -2;
+    'ga' = -1;
+};
+
+# Compares the specified two version objects.
+#
+# $VersionObject1   the version object
+# $VersionObject2   the version object
+# return -1, 0, or 1 if 1st object is less than, equal to, or greater than 2nd
+
+function CompareCygwinVersion(
+    [parameter(Mandatory=$true)][Object]$VersionObject1,
+    [parameter(Mandatory=$true)][Object]$VersionObject2) {
+
+    # Compares the date in the version object
+
+    $date1 = $VersionObject1.($CYGWIN_VERSION_DATE);
+    $date2 = $VersionObject2.($CYGWIN_VERSION_DATE);
+    if (($date1 -ne $null) -and ($date2 -ne $null)) {
+        return [Math]::Sign([int]$date1 - [int]$date2);
+    }
+
+    # Compares the value in the array of version numbers
+
+    $versions1 = $VersionObject1.($CYGWIN_VERSION_NUMBER);
+    $versions2 = $VersionObject2.($CYGWIN_VERSION_NUMBER);
+    $vercount = $versions1.Count;
+    if ($vercount -gt $versions2.Count) {
+        $vercount = $versions2.Count;
+    }
+
+    for ($i = 0; $i -lt $vercount; $i++) {
+        $numbers1 = $versions1.Item($i);
+        $numbers2 = $versions2.Item($i);
+
+        for ($j = 0; $j -lt $CYGWIN_VERSION_DIGIT_SIZE; $j++) {
+            $numdiff = $numbers1[$j] - $numbers2[$j];
+            if ($numdiff -ne 0) {  # Different version number
+                return [Math]::Sign($numdiff);
+            }
+        }
+
+        $develstage1 = $numbers1[$CYGWIN_VERSION_DEVEL_STAGE_INDEX];
+        $develstage2 = $numbers2[$CYGWIN_VERSION_DEVEL_STAGE_INDEX];
+        $develdiff = $CYGWIN_VERSION_DEVEL_ORDERED_MAP.Item($develstage1) `
+                      - $CYGWIN_VERSION_DEVEL_ORDERED_MAP.Item($develstage2);
+        if ($develdiff -eq 0) {  # Same development stage
+            $develdiff = $develstage1.compareTo($develstage2);
+            if ($develdiff -eq 0) {  # Same alphabet development stage
+                $develdiff = [double]$numbers1[$CYGWIN_VERSION_DEVEL_VERSION_INDEX] `
+                              - [double]$numbers2[$CYGWIN_VERSION_DEVEL_VERSION_INDEX];
+            }
+        }
+
+        if ($develdiff -ne 0) {  # Different development information
+            return [Math]::Sign($develdiff);
+        }
+    }
+
+    return $versions1.Count - $versions2.Count;
+}
+
+# The regular expression of version date
+
+$CYGWIN_VERSION_DATE_DELIM_EXPR = '[-.]';
+$CYGWIN_VERSION_DATE_REGEX = [Regex]('\.?(20[0-9]{2}' `
+                                    + $CYGWIN_VERSION_DATE_DELIM_EXPR + '?(0[1-9]|1[0-2])' `
+                                    + $CYGWIN_VERSION_DATE_DELIM_EXPR + '?[0-3][0-9])');
+
+# The regular expression of version control
+
+$CYGWIN_VERSION_CONTROL_HEX_MIN_LENGTH = 7;
+$CYGWIN_VERSION_CONTROL_HEX_MAX_LENGTH = 8;
+$CYGWIN_VERSION_CONTROL_HEX_REGEX = [Regex]('^\.?([0-9a-f]{' `
+                                            + $CYGWIN_VERSION_CONTROL_HEX_MIN_LENGTH `
+                                            + ',})');
+$CYGWIN_VERSION_CONTROL_REGEX = [Regex]('\.?(git|bzr|cvs|darcs|deb|hg|rcgit|rcs|svn)[.0-9a-f]*');
+
+# The regular expression of version digit
+
+$CYGWIN_VERSION_DIGIT_REGEX = [Regex]('^\.?([0-9]+)');
+
+# The regular expression of development version
+
+$CYGWIN_VERSION_DEVEL_REGEX = [Regex]('^[-+.]?([A-Za-z]+)([0-9]*(\.[0-9]+)?)');
+
+# The regular expression of version separator
+
+$CYGWIN_VERSION_SEPARATOR_REGEX = [Regex]('^.');
+
+# Returns the version object for the specified string.
+#
+# $VersionString  the version string
+
+function GetCygwinVersion([parameter(Mandatory=$true)][string]$VersionString) {
+    $verstr = $VersionString.Trim();
+    $verobj = New-Object PSObject -Prop @{
+        $CYGWIN_VERSION_NUMBER = New-Object System.Collections.ArrayList;
+    };
+
+    # Removes the version date and control information from the specified string
+
+    $match = $CYGWIN_VERSION_DATE_REGEX.Match($verstr);
+    if ($match.Success) {
+        $date = $match.Groups[1].Value -replace $CYGWIN_VERSION_DATE_DELIM_EXPR, "";
+        $verobj | Add-Member NoteProperty $CYGWIN_VERSION_DATE $date;
+        $verstr = $verstr.Substring(0, $match.Index) `
+                   + $verstr.Substring($match.Index + $match.Length);
+    }
+    $match = $CYGWIN_VERSION_CONTROL_REGEX.Match($verstr);
+    if ($match.Success) {
+        $verstr = $verstr.Substring(0, $match.Index) `
+                   + $verstr.Substring($match.Index + $match.Length);
+    }
+
+    # Reads version digits and/or development information from the specified string
+
+    $verlist = $verobj.($CYGWIN_VERSION_NUMBER);
+    $verinit = $true;
+    while ($verstr -ne "") {
+        if ($verinit) {
+            $verinit = $false;
+            $vercount = 0;
+            $verarray = @();
+            for ($i = 0; $i -lt $CYGWIN_VERSION_DIGIT_SIZE; $i++) {
+                $verarray += 0;
+            }
+            $verarray += "";
+            $verarray += "";
+            [void]$verlist.Add($verarray);
+        }
+        $match = $CYGWIN_VERSION_CONTROL_HEX_REGEX.Match($verstr);
+        $verbase = 16;
+        if ((-not $match.Success) `
+            -or ($match.Groups[1].Length -gt $CYGWIN_VERSION_CONTROL_HEX_MAX_LENGTH)) {
+            $match = $CYGWIN_VERSION_DIGIT_REGEX.Match($verstr);
+            $verbase = 10;
+        }
+        if ($match.Success) {  # Version digits separated by '.'
+            if ($vercount -lt $CYGWIN_VERSION_DIGIT_SIZE) {
+                $verarray[$vercount] = [System.Convert]::ToInt32($match.Groups[1].Value, $verbase);
+                $vercount++;
+            }
+        } else {
+            $match = $CYGWIN_VERSION_DEVEL_REGEX.Match($verstr);
+            if ($match.Success) {  # Development version
+                if ($verarray[$CYGWIN_VERSION_DEVEL_STAGE_INDEX] -eq "") {
+                    $verarray[$CYGWIN_VERSION_DEVEL_STAGE_INDEX] = $match.Groups[1].Value;
+                    $verarray[$CYGWIN_VERSION_DEVEL_VERSION_INDEX] = $match.Groups[2].Value;
+                }
+            } else {  # Another character as a separator
+                if ($vercount -gt 0) {
+                    $verinit = $true;
+                }
+                $match = $CYGWIN_VERSION_SEPARATOR_REGEX.Match($verstr);
+            }
+        }
+        $verstr = $verstr.Substring($match.Length);
+    }
+
+    return $verobj;
+}
+
+# The cygwin website URL
+
+$CYGWIN_WEBSITE = 'https://cygwin.com/';
+
+# The cygwin mirror list
+
+$CYGWIN_MIRROR_LIST = $CYGWIN_WEBSITE + 'mirrors.lst';
+
+# Fields of the information extracted from setup.ini
+
+$FIELD_NAME = 'Name';
+$FIELD_DESCRIPTION = 'Description';
+$FIELD_LONG_DESCRIPTION = 'LongDescription';  # Specified by -Supplement
+$FIELD_CATEGORY = 'Category';
+$FIELD_VERSION = 'Version';
+$FIELD_REPLACE_VERSIONS = 'ReplaceVersions';  # Specified by -Supplement (Optional)
+$FIELD_INSTALL = 'Install';                   # Added for the package specified by -Package
+$FIELD_INSTALL_TARGETED = 'InstallTargeted';  # Temporary field
+$FIELD_SOURCE = 'Source';                     # Added for the package specified by -Source
+$FIELD_SOURCE_TARGETED = 'SourceTargeted';    # Temporary field
+$FIELD_PATH = 'Path';                         # Added to Install and Source field
+$FIELD_SIZE = 'Size';;                        # Added to Install and Source field
+$FIELD_HASH = 'Hash';                         # Added to Install and Source field by -Supplement
+$FIELD_DATE = 'Date';                         # Added to Install and Source field for the download
+$FIELD_STATE = 'State';                       # Added to Install and Source field
+$FIELD_REQUIRES = 'Requires';                 # Replaceed with Depends field
+$FIELD_DEPENDS = 'Depends';                   # (Optional)
+$FIELD_CONFLICTS = 'Conflicts';               # Specified by -Supplement (Optional)
+$FIELD_OBSOLETES = 'Obsoletes';               # Specified by -Supplement (Optional)
+$FIELD_PROVIDES = 'Provides';                 # (Optional)
+$FIELD_BUILD_DEPENDS = 'BuildDepends';        # Added for the package specified by -Source
+$FIELD_RELEASE = 'Release';                   # Added to the object of setup.ini
+$FIELD_ARCH = 'Arch';                         # Added to the object of setup.ini
+$FIELD_MINIMUM_VERSION = 'MinimumVersion';    # Added to the object of setup.ini
+$FIELD_TIMESTAMP = 'Timestamp';               # Added to the object of setup.ini
+$FIELD_MIRROR = 'Mirror';                     # Added to the object of setup.ini
+$FIELD_URL = 'URL';                           # Added to the object of the installer
+
+$FIELD_PATH_EXPR = '(.*/)?([-+.0-9A-Za-z_]+)$';
+$FIELD_INSTALL_OR_SOURCE_EXPR = `
+    '(([norarchx864_]+/)?release/(_obsolete/)?([^ /]+)(/[^ /]+)+) ([0-9]+) ([+/=0-9A-Za-z]+)$';
+$DEPENDED_PACKAGE_SUFFIX_EXPR = '\((=|<=?|>=?)[0-9].*\)$';
+
+# The state of package's file on the mirror
+
+$STATE_PENDING = 'Pending';
+$STATE_NEW = 'New';
+$STATE_UNCHANGED = 'Unchanged';
+$STATE_OLDER = 'Older';
+$STATE_NOT_FOUND = 'Not Found';
+$STATE_ERROR = 'Error';
+
+# Returns the Cygwin mirror site selected randomly for the specified country.
+#
+# $Country  a country name
+
+function GetCygwinMirror([string]$Country) {
+    if ($Country -eq "") {
+        $Country = ([System.Globalization.RegionInfo]::CurrentRegion).EnglishName;
+    }
+    if ($Country.StartsWith('Hong Kong')) {
+        $Country = 'Hong Kong';
+    } elseif ($Country -eq 'United Kingdom') {
+        $Country = 'UK';
+    }
+    $response = $null;
+    $stream = $null;
+    $mirrorlist = New-Object System.Collections.ArrayList 32;
+
+    try {
+        $request = [System.Net.WebRequest]::Create($CYGWIN_MIRROR_LIST);
+        $request.KeepAlive = $false;
+        $response = $request.GetResponse();
+        $stream = $response.GetResponseStream();
+        $reader = New-Object System.IO.StreamReader $stream;
+        while ($reader.Peek() -ge 0) {
+            $field = $reader.ReadLine().Split(';');
+
+            # Adds the mirror site of only the target country to the list
+
+            if (($Country -eq $field[2]) -or ($Country -eq $field[3])) {
+                [void]$mirrorlist.Add($field[0]);
+            }
+        }
+    } catch [System.Net.WebException] {
+        $exception = $_.Exception;
+        if ($exception.Response.StatusCode -eq [System.Net.HttpStatusCode]::NotFound) {
+            Write-Error "'$CYGWIN_MIRROR_LIST' is not found" -Category InvalidArgument;
+        } else {
+            Write-Error -Exception $exception;
+        }
+        exit 1;
+    } finally {
+        if ($reader -ne $null) {
+            $reader.Close();
+        }
+        if ($stream -ne $null) {
+            $stream.Close();
+        }
+        if ($response -ne $null) {
+            $response.Close();
+        }
+    }
+
+    if ($mirrorlist.Count -gt 0) {
+        $mirrorlist.Item((Get-Random -Minimum 0 -Maximum ($mirrorlist.Count - 1)));
+    }
+}
+
+# The length of the hash value by which the download package is verified
+
+$HASH_LENGTH_MD5 = 32;
+$HASH_LENGTH_SHA512 = 128;
+
+# Downloads the file for the specified object from the mirror site.
+#
+# $PackageUpdated  true if only new package is downloaded, otherwise, false
+# $FileObject      the file object of setup.ini, installer, or a package
+# $DownloadParam   the object of download parameters
+# $DownloadUrl     the download URL specified directly for the installer
+
+function DownloadCygwinFile(
+    [parameter(Mandatory=$true)][boolean]$PackageUpdated,
+    [parameter(Mandatory=$true)][Object]$FileObject,
+    [parameter(Mandatory=$true)][Object]$DownloadParam, [string]$DownloadUrl="") {
+    $response = $null;
+    $stream = $null;
+    $writer = $null;
+    $url = $DownloadUrl;
+    $state = $FileObject.($FIELD_STATE);
+    $size = 0L;
+    $date = $null;
+    $filematch = $DownloadParam.FilePathRegex.Match($FileObject.($FIELD_PATH));
+    $filepath = $DownloadParam.Root + $FileObject.($FIELD_PATH);
+    $fileparent = $DownloadParam.Root + $filematch.Groups[1].Value;
+    $dlfile = $filematch.Groups[2].Value;
+    $dlpath = $env:TEMP + '\\' + $dlfile;
+    $setupdownloaded = $state -eq $STATE_PENDING;
+
+    try {
+        if ($url -eq "") {
+            $url = $DownloadParam.UrlBuilder.Append($FileObject.($FIELD_PATH)).ToString();
+        }
+
+        # Gets the timestamp and http response of downloaded file
+
+        $response = GetResponse $url ([System.Net.WebRequestMethods+Ftp]::GetDateTimestamp);
+        $date = $response.LastModified;
+
+        if ($url.StartsWith('ftp://')) {
+            $response.Close();
+            $response = GetResponse $url ([System.Net.WebRequestMethods+Ftp]::GetFileSize);
+            $size = $response.ContentLength;
+            $response.Close();
+            $response = $null;
+        } else {
+            $size = $response.ContentLength;
+        }
+
+        if ($setupdownloaded -or $FileObject.($FIELD_SIZE).Equals($size)) {
+            if ($PackageUpdated `
+                -and (($state -eq $STATE_UNCHANGED) -or ($state -eq $STATE_OLDER))) {
+
+                # Never download the package if the same has been installed to the local
+                # and it's newer or unchaned, and its state has been set for the object
+
+                return;
+            }
+            $FileObject.($FIELD_SIZE) = $size;
+
+            $fileobj = Get-Item $filepath 2> $null;
+            if ($fileobj -ne $null) {
+                $result = $fileobj.LastWriteTime.CompareTo($date);
+                if ($result -ge 0) {
+                    if ($setupdownloaded) {
+
+                        # Never download Cygwin installer or setup.ini if the same file exists on
+                        # the path and it's newer or unchanged, and its state is set for the object
+
+                        if ($result -eq 0) {
+                            $state = $STATE_UNCHANGED;
+                        } else {
+                            $state = $STATE_OLDER;
+                        }
+                    }
+                    return;
+                }
+
+                # Downloads the package only if the same file is older on the path
+            }
+            $state = $STATE_NEW;
+
+            # Downloads and writes file data to the temporary file from http response
+
+            if ($response -eq $null) {
+                $response = GetResponse $url ([System.Net.WebRequestMethods+Ftp]::DownloadFile);
+            }
+
+            $writer = New-Object System.IO.FileStream $dlpath, `
+                                                      ([System.IO.FileMode]::Create), `
+                                                      ([System.IO.FileAccess]::Write);
+            $stream = $response.GetResponseStream();
+            $DownloadParam.Progress.Start($dlfile, $response.ContentLength, $true);
+
+            $length = $stream.Read($DownloadParam.Buffer, 0, $DownloadParam.Buffer.Length);
+            if ($length -gt 0) {
+                do {
+                    $DownloadParam.Progress.Increse($length);
+                    $DownloadParam.Progress.Show();
+                    $writer.Write($DownloadParam.Buffer, 0, $length);
+                    $length = $stream.Read($DownloadParam.Buffer, 0, $DownloadParam.Buffer.Length);
+                } while ($length -gt 0);
+            }
+            $DownloadParam.Progress.End();
+        } else {  # The size different from the information in setup.ini
+            $state = $STATE_ERROR;
+        }
+    } catch [System.Net.WebException] {
+        if ($_.Exception.Response.StatusCode -ne [System.Net.HttpStatusCode]::NotFound) {
+            throw;
+        }
+        $state = $STATE_NOT_FOUND;
+    } finally {
+        if ($stream -ne $null) {
+            $stream.Close();
+            $stream = $null;
+        }
+        if ($response -ne $null) {
+            $response.Close();
+        }
+        if ($writer -ne $null) {
+            $writer.Flush();
+            $writer.Close();
+
+            $dlobj = Get-Item $dlpath 2> $null;
+            try {
+                if ($dlobj.Length -eq $size) {
+                    $hashvalue = $FileObject.($FIELD_HASH);
+                    $dlhash = "";
+                    $dlcheck = $true;
+                    $provider = $null;
+
+                    if ($hashvalue.Length -eq $HASH_LENGTH_MD5) {
+                        $provider = $DownloadParam.MD5CryptoServiceProvider;
+                        if ($provider -eq $nul) {
+                            $provider = `
+                                [System.Security.Cryptography.MD5CryptoServiceProvider]::new();
+                            $DownloadParam.MD5CryptoServiceProvider = $provider;
+                        }
+                    } elseif ($hashvalue.Length -eq $HASH_LENGTH_SHA512) {
+                        $provider = $DownloadParam.SHA512CryptoServiceProvider;
+                        if ($provider -eq $nul) {
+                            $provider = `
+                                [System.Security.Cryptography.SHA512CryptoServiceProvider]::new();
+                            $DownloadParam.SHA512CryptoServiceProvider = $provider;
+                        }
+                    }
+                    if ($provider -ne $null) {
+                        $stream = $dlobj.OpenRead();
+                        try {
+                            $str = [System.BitConverter]::ToString($provider.ComputeHash($stream));
+                            $dlhash = $str.Replace('-', "").ToLower();
+                        } finally {
+                            $stream.Close();
+                        }
+                        $dlcheck = $hashvalue.Equals($dlhash);
+                    }
+
+                    if ($dlcheck) {
+
+                        # Sets the timestamp on the mirror into the temporary file
+                        # and moves it to the path of package parameters
+
+                        $dlobj.LastWriteTime = $date;
+
+                        if ($fileparent.Length -gt 0) {
+                            New-Item $fileparent -ItemType Directory -Force > $null 2>&1;
+                        }
+
+                        Move-Item $dlpath $filepath -Force;
+                        if (-not $?) {
+                            exit 1;
+                        }
+                    } else {  # The hash value different from the information in setup.ini
+                        $state = $STATE_ERROR;
+                    }
+                }
+#                else {
+#                    # Throws the exception of writng or downloading the package's file
+#                }
+            } finally {
+                Remove-Item $dlpath 2> $null;
+            }
+        }
+
+        $FileObject.($FIELD_DATE) = $date;
+        $FileObject.($FIELD_STATE) = $state;
+    }
+}
+
+# Returns the HTTP or FTP reqponse for the specified URL.
+#
+# $URL     the request URL
+# $Method  the request method
+
+function GetResponse([parameter(Mandatory=$true)][string]$URL, [string]$Method="") {
+    $request = [System.Net.WebRequest]::Create($URL);
+    $request.KeepAlive = $false;
+    if ($url.StartsWith('ftp://')) {
+        $request.Method = $Method;
+    }
+    return $request.GetResponse();
+}
+
+
+# Returns the file object of Cygwin setup.ini, installer, and packages.
+#
+# $FileDownloaded  true if the file is downloaded, otherwise, false
+# $FilePath        the file path from the root of 'x86' or 'x86_64' directory
+# $FileSize        the size of a file
+# $FileHashValue   the hash value of a file
+# $FileState       the state of setup.ini, installer, or a package
+
+function CreateFileObject(
+    [parameter(Mandatory=$true)][boolean]$FileDownloaded,
+    [parameter(Mandatory=$true)][string]$FilePath, [long]$FileSize=0L,
+    [string]$FileHashValue="", [string]$FileState=$STATE_PENDING) {
+    $fileobj = New-Object PSObject -Prop @{
+        $FIELD_PATH = $FilePath;
+        $FIELD_SIZE = $FileSize;
+        $FIELD_HASH = $FileHashValue;
+        $FIELD_STATE = $FileState;
+    };
+    if ($FileDownloaded) {
+        $fileobj | Add-Member NoteProperty ($FIELD_DATE) $null;
+    }
+    return $fileobj;
+}
+
+# The array of fixed fields written to the output stream for a package
+
+$FIXED_FIELDS = @($FIELD_NAME, $FIELD_DESCRIPTION, $FIELD_CATEGORY, $FIELD_VERSION);
+$FIXED_LONG_FIELDS = `
+    @($FIELD_NAME, $FIELD_DESCRIPTION, $FIELD_LONG_DESCRIPTION, $FIELD_CATEGORY, $FIELD_VERSION);
+
+$FIXED_FILE_FIELDS = @($FIELD_PATH, $FIELD_SIZE, $FIELD_STATE);
+$FIXED_FILE_CHECKED_FIELDS = @($FIELD_PATH, $FIELD_SIZE, $FIELD_HASH, $FIELD_STATE);
+$FIXED_DOWNLOAD_FIELDS = @($FIELD_PATH, $FIELD_SIZE, $FIELD_DATE, $FIELD_STATE);
+$FIXED_DOWNLOAD_CHECKED_FIELDS = `
+    @($FIELD_PATH, $FIELD_SIZE, $FIELD_HASH, $FIELD_DATE, $FIELD_STATE);
+
+$FIXED_INSTALL_FIELDS = `
+    @($FIELD_NAME, $FIELD_DESCRIPTION, $FIELD_CATEGORY, $FIELD_VERSION,
+    $FIELD_INSTALL, $FIELD_DEPENDS);
+$FIXED_INSTALL_LONG_FIELDS = `
+    @($FIELD_NAME, $FIELD_DESCRIPTION, $FIELD_LONG_DESCRIPTION, $FIELD_CATEGORY, $FIELD_VERSION,
+    $FIELD_INSTALL, $FIELD_DEPENDS);
+
+# Returns the information selected for the specified file object of a package.
+#
+# $FileObject       the file object of setup.ini, installer, or a package
+# $HashValueOutput  true if the hash value is output, otherwise, false
+
+function SelectFileInformation(
+    [parameter(Mandatory=$true)][Object]$FileObject, [boolean]$HashValueOutput=$false) {
+    $filefields = $FIXED_FILE_FIELDS;
+    if ($HashValueOutput) {
+        if ($FileObject.($FIELD_DATE) -ne $null) {
+            $filefields = $FIXED_DOWNLOAD_CHECKED_FIELDS;
+        } else {
+            $filefields = $FIXED_FILE_CHECKED_FIELDS;
+        }
+    } elseif ($FileObject.($FIELD_DATE) -ne $null) {
+        $filefields = $FIXED_DOWNLOAD_FIELDS;
+    }
+    return $FileObject | Select-Object $filefields;
+}
+
+# Returns the information selected for the specified object of a package.
+#
+# $PackageObject  the object of setup.ini, installer, or a package
+# $SelectParam    the object of selection parameters
+
+function SelectPackageInformation(
+    [parameter(Mandatory=$true)][Object]$PackageObject, [parameter(Mandatory=$true)]$SelectParam) {
+    $instobj = $PackageObject.($FIELD_INSTALL);
+    $srcobj = $PackageObject.($FIELD_SOURCE);
+    $fieldlist = $SelectParam.FieldList;
+    $fieldcount = $fieldlist.Count;
+    $fieldfixed = $true;
+
+    # Removes optional and/or supplemetal fields appended previously from the field list.
+
+    while ($fieldcount -gt $SelectParam.FixedFieldCount) {
+        $fieldcount--;
+        $fieldlist.RemoveAt($fieldcount);
+    }
+
+    $PackageObject.($FIELD_CATEGORY) = $PackageObject.($FIELD_CATEGORY).Split(' ');
+
+    if ($SelectParam.ReplaceVersionsOutput `
+        -and ($PackageObject.($FIELD_REPLACE_VERSIONS) -ne $null)) {
+        [void]$fieldlist.Add($FIELD_REPLACE_VERSIONS);
+        $fieldfixed = $false;
+    }
+    if ($instobj -ne $null) {
+        $PackageObject.($FIELD_INSTALL) = SelectFileInformation $instobj $SelectParam.HashOutput;
+        [void]$fieldlist.Add($FIELD_INSTALL);
+    }
+    if ($srcobj -ne $null) {
+        $PackageObject.($FIELD_SOURCE) = SelectFileInformation $srcobj $SelectParam.HashOutput;
+        [void]$fieldlist.Add($FIELD_SOURCE);
+        $fieldfixed = $false;
+    }
+
+    # Replaces the string with the array of values in the field added to the object
+
+    if ($PackageObject.($FIELD_DEPENDS) -ne $null) {
+        $PackageObject.($FIELD_DEPENDS) = `
+            $PackageObject.($FIELD_DEPENDS).Replace(' ', "").Split(',');
+        [void]$fieldlist.Add($FIELD_DEPENDS);
+        $fieldfixed = $false;
+    } elseif ($PackageObject.($FIELD_REQUIRES) -ne $null) {
+        $PackageObject.($FIELD_DEPENDS) = $PackageObject.($FIELD_REQUIRES).Split(' ');
+        [void]$fieldlist.Add($FIELD_DEPENDS);
+        $fieldfixed = $false;
+    }
+    if ($SelectParam.ObsoletesOutput -and ($PackageObject.($FIELD_OBSOLETES) -ne $null)) {
+        $PackageObject.($FIELD_OBSOLETES) = `
+            $PackageObject.($FIELD_OBSOLETES).Replace(' ', "").Split(',');
+        [void]$fieldlist.Add($FIELD_OBSOLETES);
+        $fieldfixed = $false;
+    }
+    if ($SelectParam.ConflictsOutput -and ($PackageObject.($FIELD_CONFLICTS) -ne $null)) {
+        $PackageObject.($FIELD_CONFLICTS) = `
+            $PackageObject.($FIELD_CONFLICTS).Replace(' ', "").Split(',');
+        [void]$fieldlist.Add($FIELD_CONFLICTS);
+        $fieldfixed = $false;
+    }
+    if ($PackageObject.($FIELD_PROVIDES) -ne $null) {
+        $PackageObject.($FIELD_PROVIDES) = `
+            $PackageObject.($FIELD_PROVIDES).Replace(' ', "").Split(',');
+        [void]$fieldlist.Add($FIELD_PROVIDES);
+        $fieldfixed = $false;
+    }
+    if ($PackageObject.($FIELD_BUILD_DEPENDS) -ne $null) {
+        $PackageObject.($FIELD_BUILD_DEPENDS) = `
+            $PackageObject.($FIELD_BUILD_DEPENDS).Replace(' ', "").Split(',');
+        [void]$fieldlist.Add($FIELD_BUILD_DEPENDS);
+        $fieldfixed = $false;
+    }
+
+    if ($fieldfixed) {
+        if ($fieldlist.Contains($FIELD_LONG_DESCRIPTION)) {
+            $fieldlist = $FIXED_INSTALL_LONG_FIELDS;
+        } else {
+            $fieldlist = $FIXED_INSTALL_FIELDS;
+        }
+    }
+
+    return $PackageObject | Select-Object $fieldlist;
+}
+
+# The architecture to install the Cygwin
+
+$ARCH_X86 = 'x86';
+$ARCH_X64 = 'x86_64';
+
+# The Cygwin Time Machine mirror site and its URL
+
+$TIME_MACHINE_MIRROR = 'http://ctm.crouchingtigerhiddenfruitbat.org/pub/cygwin/circa/';
+$TIME_MACHINE_X64_MIRROR = 'http://ctm.crouchingtigerhiddenfruitbat.org/pub/cygwin/circa/64bit/';
+$TIME_MACHINE_LAST_MIRRORS = @{
+    '2000' = @{ $ARCH_X86 = $TIME_MACHINE_MIRROR + '2013/06/04/121035/' }
+    'XP' = @{
+        $ARCH_X86 = $TIME_MACHINE_MIRROR + '2016/08/30/104223/'
+        $ARCH_X64 = $TIME_MACHINE_X64_MIRROR + '2016/08/30/104235/'
+    }
+    'Vista' = @{
+        $ARCH_X86 = $TIME_MACHINE_MIRROR + '2021/10/28/175116'
+        $ARCH_X64 = $TIME_MACHINE_X64_MIRROR + '2021/10/28/174906/'
+    }
+    '7' = @{
+        $ARCH_X86 = $TIME_MACHINE_MIRROR + '2022/11/23/063457/'
+        $ARCH_X64 = $TIME_MACHINE_X64_MIRROR + '2024/01/30/231215/'
+    }
+};
+
+# The timestamp written to the header of setup.ini for the version of setup.exe
+
+$TIME_MACHINE_SETUP_TIMESTAMP_LEGACY = 1259724034;
+$TIME_MACHINE_SETUP_TIMESTAMP_2774 = 1372443636;
+$TIME_MACHINE_SETUP_TIMESTAMP_2874 = 1473388972;
+$TIME_MACHINE_SETUP_TIMESTAMP_2909 = 1640710562;
+$TIME_MACHINE_SETUP_TIMESTAMP_2924 = 1677964491;
+$TIME_MACHINE_SETUP_TIMESTAMP_2926 = 1706773736;
+
+# The file or directory names of setup.exe and setup.ini
+
+$SETUP_PREFIX = 'setup-';
+$SETUP_X86_PREFIX = $SETUP_PREFIX + $ARCH_X86;
+$SETUP_X64_PREFIX = $SETUP_PREFIX + $ARCH_X64;
+
+$SETUP_X86_EXE = $SETUP_X86_PREFIX + '.exe';
+$SETUP_X64_EXE = $SETUP_X64_PREFIX + '.exe';
+$SETUP_LEGACY_EXE = $SETUP_PREFIX + 'legacy.exe';
+$SETUP_INI = 'setup.ini';
+
+$SETUP_DIRECTORY = 'setup/';
+$SETUP_LEGACY_DIRECTORY = 'legacy/';
+$SETUP_SNAPSHOTS_DIRECTORY = 'snapshots/';
+
+$SETUP_INSTALLER_NAME = 'Cygwin Installer';
+$SETUP_LEGACY_INSTALLER_NAME = 'Cygwin Legacy Installer';
+
+$SETUP_INI_FIXED_FIELDS = @(
+    $FIELD_NAME, $FIELD_RELEASE, $FIELD_ARCH, $FIELD_TIMESTAMP, $FIELD_MINIMUM_VERSION,
+    $FIELD_VERSION, $FIELD_INSTALL, $FIELD_MIRROR);
+$SETUP_EXE_FIXED_FIELDS = @($FIELD_NAME, $FIELD_VERSION, $FIELD_INSTALL, $FIELD_URL);
+
+# Returns the object to set the information of Cygwin installer.
+#
+# $SetupIni  the object of setup.ini
+
+function CreateCygwinInstallerObject([parameter(Mandatory=$true)][Object]$SetupIni) {
+    $setuparch = $SetupIni.($FIELD_ARCH);
+    $setuptimestamp = $SetupIni.($FIELD_TIMESTAMP);
+    $setupversion = $null;
+    $setupobj = New-Object PSObject -Prop @{
+        $FIELD_NAME = $SETUP_INSTALLER_NAME;
+        $FIELD_VERSION = $null;
+        $FIELD_INSTALL = $null;
+        $FIELD_URL = $null;
+    };
+    $dlfileprefix = $SETUP_X86_PREFIX + '-';
+    $dlmirror = $TIME_MACHINE_MIRROR -replace '[a-z]+/$', $SETUP_DIRECTORY;
+    switch ($setuparch) {
+        $ARCH_X64 {
+            $setupobj.($FIELD_INSTALL) = CreateFileObject $true $SETUP_X64_EXE;
+            if ($setuptimestamp -gt $TIME_MACHINE_SETUP_TIMESTAMP_2926) {
+
+                # Uses the Cygwin installer of each version, downloaded from cygwin.com
+
+                $setupversion = $SetupIni.($FIELD_VERSION);
+                $dlfile = $SETUP_PREFIX + $setupversion + "." + $setuparch + '.exe';
+                $setupobj.($FIELD_VERSION) = $setupversion;
+                $setupobj.($FIELD_URL) = $CYGWIN_WEBSITE + $SETUP_DIRECTORY + $dlfile;
+                return $setupobj;
+            }
+            $dlfileprefix = $SETUP_X64_PREFIX + '-';
+            break;
+        }
+        $ARCH_X86 {
+            $setupobj.($FIELD_INSTALL) = CreateFileObject $true $SETUP_X86_EXE;
+            if ($setuptimestamp -le $TIME_MACHINE_SETUP_TIMESTAMP_LEGACY) {
+                $setupobj.($FIELD_NAME) = $SETUP_LEGACY_INSTALLER_NAME;
+                $setupobj.($FIELD_VERSION) = '2.674';
+                $setupobj.($FIELD_URL) = $dlmirror + $SETUP_LEGACY_DIRECTORY + $SETUP_LEGACY_EXE;
+                return $setupobj;
+            } elseif ($setuptimestamp -le $TIME_MACHINE_SETUP_TIMESTAMP_2774) {
+                $dlfileprefix = $SETUP_PREFIX;
+                $setupversion = '2.774';
+            }
+            break;
+        }
+    }
+    if ($setupversion -eq $null) {
+        if ($setuptimestamp -le $TIME_MACHINE_SETUP_TIMESTAMP_2874) {
+            $setupversion = '2.874';
+        } elseif ($setuptimestamp -le $TIME_MACHINE_SETUP_TIMESTAMP_2909) {
+            $setupversion = '2.909';
+        } elseif ($setuptimestamp -le $TIME_MACHINE_SETUP_TIMESTAMP_2924) {
+            $setupversion = '2.924';
+        } elseif ($setuptimestamp -le $TIME_MACHINE_SETUP_TIMESTAMP_2926) {
+            $setupversion = '2.926';
+        }
+    }
+    $dlfile = $dlfileprefix + $setupversion + '.exe';
+    $setupobj.($FIELD_VERSION) = $setupversion;
+    $setupobj.($FIELD_URL) = $dlmirror + $SETUP_SNAPSHOTS_DIRECTORY + $dlfile;
+    return $setupobj;
+}
+
+if ($TimeMachine -ne "") {
+    $Mirror = $TIME_MACHINE_LAST_MIRRORS[$TimeMachine].Item($Arch);
+    if ([String]::IsNullOrEmpty($Mirror)) {
+        Write-Error "x86 must be specified for Windows 2000" -Category InvalidArgument;
+        exit 1;
+    }
+    $Download = [switch]$true;
+} elseif ($Mirror.StartsWith($TIME_MACHINE_MIRROR)) {
+    if ($Mirror.StartsWith($TIME_MACHINE_X64_MIRROR)) {
+        if ($Arch -eq $ARCH_X86) {
+            Write-Error "x86_64 must be specified for this mirror site" -Category InvalidArgument;
+            exit 1;
+        }
+    } elseif ($Arch -eq $ARCH_X64) {
+        Write-Error "x86 must be specified for this mirror site" -Category InvalidArgument;
+        exit 1;
+    }
+}
+
+# Sets the object of setup.ini on 'x86' or 'x86_64' directory
+
+$SetupIni = New-Object PSObject -Prop @{
+    $FIELD_NAME = 'setup.ini';
+    $FIELD_RELEASE = "";
+    $FIELD_ARCH = $Arch;
+    $FIELD_TIMESTAMP = "";
+    $FIELD_MINIMUM_VERSION = "";
+    $FIELD_VERSION = "";
+};
+$SetupIniPath = $null;
+if ($Arch -eq $ARCH_X86) {
+    $SetupIniPath = $ARCH_X86 + '/' + $SETUP_INI;
+} else {
+    $SetupIniPath = $ARCH_X64 + '/' + $SETUP_INI;
+}
+$SetupIniState = $STATE_PENDING;
+
+# The progress of extracting or downloading package
+
+$Progress = $null;
+
+if ($Quiet.IsPresent) {
+    $Progress = New-Object PSObject `
+    | Add-Member -PassThru ScriptMethod 'Start' { } `
+    | Add-Member -PassThru ScriptMethod 'Increse' { } `
+    | Add-Member -PassThru ScriptMethod 'Show' { } `
+    | Add-Member -PassThru ScriptMethod 'End' { };
+} else {
+    $ProgressLimit = 50;
+    if ([Console]::BufferWidth -le 60) {
+        $ProgressLimit = [Console]::BufferWidth - 10;
+    };
+    $Progress = New-Object PSObject -Prop @{
+        'FileName' = "";
+        'FileSize' = 0;
+        'ByteLength' = 0;
+        'Percent' = 0;
+        'Limit' = $ProgressLimit;
+        'Count' = 0;
+        'CountRate' = 0.0;
+        'CountBuffer' = [System.Text.StringBuilder]::new($ProgressLimit + 8);
+        'ConsoleCursorVisible' = [Console]::CursorVisible;
+    } `
+    | Add-Member -PassThru ScriptMethod 'Start' {
+        $this.FileName = $args[0];
+        $this.FileSize = $args[1];
+        $this.ByteLength = 0;
+        $this.Percent = -1;
+        $this.Count = 0;
+        $this.CountRate = 100 / $this.Limit;
+        $this.CountBuffer.Length = 0;
+        [void]$this.CountBuffer.Append(' [>').Append(' ', $this.Limit - 1).Append('] ');
+        if ($args[2]) {
+            $format = 'Downloading {0}';
+        } else {
+            $format = 'Extracting the information from {0}';
+        }
+        $message = [String]::Format($format, $this.FileName);
+        if ($message.Length -ge [Console]::BufferWidth) {
+            $message = $message.Substring(0, [Console]::BufferWidth - 1);
+        }
+        [Console]::Error.WriteLine($message + "`n");
+        [Console]::CursorVisible = $false;
+    } `
+    | Add-Member -PassThru ScriptMethod 'Increse' {
+        $this.ByteLength += $args[0];
+    } `
+    | Add-Member -PassThru ScriptMethod 'Show' {
+        $percent = [Math]::Floor($this.ByteLength / $this.FileSize * 100);
+        if ($this.Percent -lt $percent) {
+            $this.Percent = $percent;
+            $count = [Math]::Floor($percent / $this.CountRate);
+            if (($this.Count -lt $count) -and ($this.Limit -gt $count)) {
+                $this.Count = $count;
+                $this.CountBuffer.Length = $count + 1;
+                [void]$this.CountBuffer.Append(
+                    '=>').Append(' ', $this.Limit - $count - 1).Append('] ');
+            } else {
+                $this.CountBuffer.Length = $this.Limit + 4;
+            }
+            [Console]::Error.Write($this.CountBuffer.Append($percent).Append('%').ToString());
+            [Console]::CursorLeft = 0;
+        }
+    } `
+    | Add-Member -PassThru ScriptMethod 'End' {
+        [Console]::Error.Write(' ' * $this.CountBuffer.Capacity);
+        [Console]::CursorTop -= 2;
+        [Console]::CursorLeft = 0;
+        [Console]::Error.Write(' ' * ([Console]::BufferWidth - 1));
+        [Console]::CursorLeft = 0;
+        [Console]::CursorVisible = $true;
+    };
+}
+
+# The object of download parameters
+
+$DownloadParam = $null;
+$DownloadRoot = $Root -replace '\\', '/' -replace '[^/]$', '$&/';
+$Downloaded = $false;
+
+if ($Download.IsPresent -or $DownloadForce.IsPresent) {
+    $DownloadParam = New-Object PSObject -Prop @{
+        'Root' = $DownloadRoot;
+        'FilePathRegex' = [Regex]($FIELD_PATH_EXPR);
+        'Buffer' = $null;
+        'UrlBuilder' = [System.Text.StringBuilder]::new(256);
+        'MD5CryptoServiceProvider' = $null;
+        'SHA512CryptoServiceProvider' = $null;
+        'Progress' = $Progress;
+    };
+    $Downloaded = $true;
+}
+
+# The object of selection parameters
+
+$SelectParam = New-Object PSObject -Prop @{
+    'FieldList' = $null;
+    'FixedFieldCount' = 0;
+    'ReplaceVersionsOutput' = $Supplement.Contains($FIELD_REPLACE_VERSIONS);
+    'HashOutput' = $Supplement.Contains($FIELD_HASH);
+    'ObsoletesOutput' = $Supplement.Contains($FIELD_OBSOLETES);
+    'ConflictsOutput' = $Supplement.Contains($FIELD_CONFLICTS);
+};
+if ($Supplement.Contains($FIELD_LONG_DESCRIPTION)) {
+    $SelectParam.FieldList = [System.Collections.ArrayList]::new($FIXED_LONG_FIELDS);
+    $SelectParam.FixedFieldCount = $FIXED_LONG_FIELDS.Count;
+} else {
+    $SelectParam.FieldList = [System.Collections.ArrayList]::new($FIXED_FIELDS);
+    $SelectParam.FixedFieldCount = $FIXED_FIELDS.Count;
+}
+
+# The list of target packages extracted from setup.ini
+
+$TargetedPackageList = [System.Collections.ArrayList]::new(256);
+$TargetRegexList = [System.Collections.ArrayList]::new(16);
+$TargetSpecified = $false;
+
+if (($Category.Count -gt 0) -or ($PackageSet.Count -gt 0) -or ($Package.Count -gt 0) `
+    -or ($Regex.Count -gt 0) -or ($Source.Count -gt 0)) {
+    $TargetSpecified = $true;
+}
+$Regex | `
+ForEach-Object {
+    [void]$TargetRegexList.Add([Regex]($_));
+    if (-not $?) {
+        exit 1;
+    }
+}
+
+# The map of all packages read from setup.ini
+
+$PackageMap = [Hashtable]::new(12800);
+$PackageProvidedSetMap = $null;
+if ($Provides.IsPresent) {
+    $PackageProvidedSetMap = @{};
+}
+$PackageUpdated = -not $DownloadForce.IsPresent;
+
+$ConsoleCursorVisible = [Console]::CursorVisible;
+$SystemDir = [System.IO.Directory]::GetCurrentDirectory();
+[System.IO.Directory]::SetCurrentDirectory((Get-Location).Path);
+[Console]::CursorVisible = $true;
+
+$reader = $null;
+try {
+    if ($Downloaded) {
+        if ($Mirror -eq "") {
+
+            # Sets the mirror site for the specified country or current region
+
+            $Mirror = GetCygwinMirror $Country;
+            if ($Mirror -eq $null) {
+                Write-Error "Mirror must be specified" -Category SyntaxError;
+                exit 1;
+            }
+        } else {
+            $Mirror = $Mirror -replace '\\', '/' -replace '[^/]$', '$&/';
+        }
+
+        # Downloads setup.ini from the mirror site if the same file don't exits
+        # or it's older than the downloaded file
+
+        $instobj = CreateFileObject $true $SetupIniPath;
+        $DownloadParam.Buffer = [byte[]]::new(10240);
+        [void]$DownloadParam.UrlBuilder.Append($Mirror);
+
+        DownloadCygwinFile $PackageUpdated $instobj $DownloadParam;
+
+        $SetupIni `
+        | Add-Member -PassThru NoteProperty ($FIELD_INSTALL) (SelectFileInformation $instobj) `
+        | Add-Member NoteProperty ($FIELD_MIRROR) $Mirror;
+        $SetupIniState = $instobj.($FIELD_STATE);
+
+        if (($SetupIniState -eq $STATE_ERROR) -or ($SetupIniState -eq $STATE_NOT_FOUND)) {
+            Write-Output $SetupIni;
+            exit 0;
+        }
+    } elseif (-not $TargetSpecified) {
+        exit 0;
+    }
+
+    # Opens setup.ini and firstly reads the setup information from the header
+
+    $SetupIniPath = $DownloadRoot + $SetupIniPath;
+    $fileobj = Get-Item $SetupIniPath 2> $null;
+    if (-not $?) {
+        Write-Error "Setup.ini don't exist" -Category InvalidArgument;
+        exit 1;
+    }
+
+    $text = "";
+    $reader = $fileobj.OpenText();
+    $Progress.Start($SetupIniPath, $fileobj.Length, $false);
+
+    while ($reader.Peek() -ge 0) {
+        $text = $reader.ReadLine();
+        if (-not $text.StartsWith('#')) {  # Ignores the header
+            if ($text.StartsWith('@ ')) {  # Exits this loop if the first package is appeared
+                break;
+            }
+
+            $index = $text.IndexOf(':');
+            if ($index -gt 0) {
+                $name = $text.Substring(0, $index);
+                $value = $text.Substring($index + 1).Trim();
+
+                switch ($name) {
+                    'release' {  # release: cygwin
+                        $SetupIni.($FIELD_RELEASE) = $value;
+                        break;
+                    }
+                    'arch' {  # arch: x86(_64)?
+                        if (($value -ne "") -and ($value -ne $SetupIni.($FIELD_ARCH))) {
+                            Write-Error "Setup.ini is incorrect" -Category InvalidArgument;
+                            exit 1;
+                        }
+                        break;
+                    }
+                    'setup-timestamp' {  # setup-timestamp: 9999999999
+                        $SetupIni.($FIELD_TIMESTAMP) = [long]::Parse($value);
+                        break;
+                    }
+                    'setup-minimum-version' {  # setup-minimum-version: 2.xxx
+                        $SetupIni.($FIELD_MINIMUM_VERSION) = $value;
+                        break;
+                    }
+                    'setup-version' {  # setup-version: 2.xxx
+                        $SetupIni.($FIELD_VERSION) = $value;
+                        break;
+                    }
+                }
+            }
+            $text = "";
+        }
+    }
+
+    # Reads the information of all packages from setup.ini and create the object
+    # of it whose name is appended to the targeted list if specified by options
+
+    if ($TargetSpecified -and ($SetupIniState -ne $STATE_OLDER)) {
+        $packinstregex = [Regex]($FIELD_INSTALL_OR_SOURCE_EXPR);
+        $packname = "";
+        $packobj = $null;
+        $longdesc = $null;
+        $textquoted = $false;
+        $current = $true;
+
+        do {
+            $text = $text.Trim();
+
+            if ($textquoted) {
+                $textquoted = -not $text.EndsWith('"');
+
+                if ($longdesc -ne $null) {
+
+                    # Ends the description started from the previous line with the double quote
+
+                    $longdesc += "`n" + ($text -replace '"$', "");
+                    if (-not $textquoted) {  # ...xxx xxxxx."
+                        $packobj | Add-Member NoteProperty ($FIELD_LONG_DESCRIPTION) $longdesc;
+                        $longdesc = $null;
+                    }
+                }
+            } elseif ($text.StartsWith('@ ')) {  # @ xxx
+                $Progress.Show();
+
+                $packname = $text.Substring(2).Trim();
+                $packobj = New-Object PSObject -Prop @{
+                    $FIELD_NAME = $packname;
+                    $FIELD_DESCRIPTION = "";
+                    $FIELD_CATEGORY = "";
+                    $FIELD_VERSION = "";
+                    $FIELD_INSTALL = $null;
+                    $FIELD_INSTALL_TARGETED = $Package.Contains($packname);
+                    $FIELD_SOURCE_TARGETED = $Source.Contains($packname);
+                    $FIELD_REQUIRES = $null;
+                    $FIELD_DEPENDS = $null;
+                };
+                $longdesc = $null;
+                $current = $true;
+
+                # Appends the object of all packages read from setup.ini
+
+                $PackageMap.Add($packname, $packobj);
+
+                if ($packobj.($FIELD_INSTALL_TARGETED) `
+                    -or $packobj.($FIELD_SOURCE_TARGETED)) {  # Specified by -Package or -Source
+                    [void]$TargetedPackageList.Add($packname);
+                } else {
+                    for ($i = 0; $i -lt $TargetRegexList.Count; $i++) {
+                        if ($TargetRegexList.Item($i).IsMatch($packname)) {  # Specified by -Regex
+                            $packobj.($FIELD_INSTALL_TARGETED) = $true;
+                            [void]$TargetedPackageList.Add($packname);
+                            break;
+                        }
+                    }
+                }
+            } elseif ($text.StartsWith('[') -and $text.EndsWith(']')) {
+                if (-not $text.StartsWith('[curr]')) {  # "[prev]" or "[test]"
+                    $current = $false;
+                }
+            } elseif ($current) {
+
+                # Reads the package information name and value separated by a colon
+
+                $index = $text.IndexOf(':');
+                if ($index -ge 0) {
+                    $name = $text.Substring(0, $index);
+                    $value = $text.Substring($index + 1).Trim();
+
+                    switch ($name) {
+                        'sdesc' {  # sdesc: "Xxxxx xxx"
+                            $packobj.($FIELD_DESCRIPTION) = $value.Trim('"');
+                            break;
+                        }
+                        'ldesc' {  # ldesc: "Xxxxx xxx...
+                            if ($Supplement.Contains($FIELD_LONG_DESCRIPTION)) {
+                                $longdesc = $value.Trim('"');
+                            }
+                            $textquoted = -not $value.EndsWith('"');
+                            if (-not $textquoted) {  # ...xxx xxxxx."
+                                $packobj `
+                                | Add-Member NoteProperty ($FIELD_LONG_DESCRIPTION) $longdesc;
+                                $longdesc = $null;
+                            }
+                            break;
+                        }
+                        'category' {  # category: xxx yyy zzz
+                            if ((-not $packobj.($FIELD_INSTALL_TARGETED)) `
+                                -and (-not $packobj.($FIELD_SOURCE_TARGETED))) {
+                                $categories = $value.Split(' ');
+                                for ($i = 0; $i -lt $categories.Count; $i++) {
+                                    if ($Category.Contains($categories[$i])) {
+                                        $packobj.($FIELD_INSTALL_TARGETED) = $true;
+                                        [void]$TargetedPackageList.Add($packname);
+                                        break;
+                                    }
+                                }
+                            }
+                            $packobj.($FIELD_CATEGORY) = $value;
+                            break;
+                        }
+                        'requires' {  # requires: xxx yyy zzz
+                            $packobj.($FIELD_REQUIRES) = $value;
+                            break;
+                        }
+                        'replace-versions' {  # replace-versions: xxx yyy zzz
+                            if ($Supplement.Contains($FIELD_REPLACE_VERSIONS)) {
+                                $packobj | Add-Member NoteProperty ($FIELD_REPLACE_VERSIONS) $value;
+                            }
+                            break;
+                        }
+                        'version' {  # version: xxx
+                            $packobj.($FIELD_VERSION) = $value;
+                            break;
+                        }
+                        'install' {
+                            # install: ((x86)?/release/(_obsolete/)?(xxx)(/yyy)+) (999) (fa5b...)
+                            $match = $packinstregex.Match($value);
+                            if ($match.Success) {
+                                if ((-not $packobj.($FIELD_INSTALL_TARGETED)) `
+                                    -and $PackageSet.Contains($match.Groups[4].Value)) {
+                                    $packobj.($FIELD_INSTALL_TARGETED) = $true;
+                                    [void]$TargetedPackageList.Add($packname);
+                                }
+                            }
+                            $packobj.($FIELD_INSTALL) = $value;
+                            break;
+                        }
+                        'source' {
+                            # source: ((x86)?/release/()?(xxx)(/yyy)+) (999) (fa5b...)
+                            if ($packobj.($FIELD_SOURCE_TARGETED)) {
+                                $packobj | Add-Member NoteProperty ($FIELD_SOURCE) $value;
+                            }
+                            break;
+                        }
+                        'message' {  # message: "Xxxxx xxx...
+                            $textquoted = -not $value.EndsWith('"');
+                        }
+                        'depends' {  # depends: xxx ( >= 9.99), yyy, zzz
+                            $packobj.($FIELD_DEPENDS) = $value;
+                            break;
+                        }
+                        'depends2' {  # depends2: xxx ( >= 9.99), yyy, zzz
+                            $packobj.($FIELD_DEPENDS) = $value;
+                            break;
+                        }
+                        'obsoletes' {  # obsoletes: xxx ( >= 9.99), yyy, zzz
+                            if ($Supplement.Contains($FIELD_OBSOLETES)) {
+                                $packobj | Add-Member NoteProperty ($FIELD_OBSOLETES) $value;
+                            }
+                            break;
+                        }
+                        'conflicts' {  # conflicts: xxx ( >= 9.99), yyy, zzz
+                            if ($Supplement.Contains($FIELD_CONFLICTS)) {
+                                $packobj | Add-Member NoteProperty ($FIELD_CONFLICTS) $value;
+                            }
+                            break;
+                        }
+                        'provides' {  # provides: xxx, yyy, zzz
+                            if ($PackageProvidedSetMap -ne $null) {
+                                $value.Replace(' ', "").Split(',') | ForEach-Object {
+
+                                    # Creates the set of packages whose which have the same value
+
+                                    $provname = $_ -replace $DEPENDED_PACKAGE_SUFFIX_EXPR, "";
+                                    $provset = $PackageProvidedSetMap.Item($provname);
+                                    if ($provset -eq $null) {
+                                        $provset = [System.Collections.ArrayList]::new(16);
+                                        $PackageProvidedSetMap.Add($provname, $provset);
+                                    }
+                                    [void]$provset.Add($packobj);
+                                }
+                            }
+                            $packobj | Add-Member NoteProperty ($FIELD_PROVIDES) $value;
+                            break;
+                        }
+                        'build-depends' {  # build-depends: xxx ( >= 9.99), yyy, zzz
+                            if ($packobj.($FIELD_SOURCE_TARGETED)) {
+                                $packobj | Add-Member NoteProperty ($FIELD_BUILD_DEPENDS) $value;
+                            }
+                            break;
+                        }
+                    }
+                }
+            }
+            $Progress.Increse($text.Length + 1);
+
+            if ($reader.Peek() -lt 0) {
+                break;
+            }
+            $text = $reader.ReadLine();
+        } while ($true);
+    }
+
+    $Progress.End();
+    $reader.Close();
+    $reader = $null;
+
+    # Downloads the installer after setup informations are set for the object of setup.ini
+
+    if ($Downloaded) {
+        Write-Output $SetupIni | Select-Object $SETUP_INI_FIXED_FIELDS;
+
+        if ($SetupIniState -eq $STATE_OLDER) {
+
+            # Never download files from the mirror site if old setup.ini exists
+
+            exit 0;
+        }
+        $SetupExe = CreateCygwinInstallerObject $SetupIni;
+        $instobj = $SetupExe.($FIELD_INSTALL);
+
+        DownloadCygwinFile $PackageUpdated $instobj $DownloadParam $SetupExe.($FIELD_URL);
+
+        $SetupExe.($FIELD_INSTALL) = SelectFileInformation $instobj;
+        Write-Output $SetupExe | Select-Object $SETUP_EXE_FIXED_FIELDS;
+
+        if ($TargetedPackageList.Count -le 0) {
+            exit 0;
+        }
+    }
+
+    # Reads the version of packages which has been installed in the local
+
+    $localroot = $Local -replace '\\', '/' -replace '[^/]$', '$&/';
+    $localinstmap = $null;
+    $localsrcmap = $null;
+
+    if ($localroot -ne "") {
+        $packinstdb = Get-Item ($localroot + $CYGWIN_INSTALLED_DATABASE) 2> $null;
+        if ($?) {
+            $localinstmap = [Hashtable]::new(256);
+            $reader = $null;
+            try {
+
+                # Reads the package's name and file from Cygwin installed.db
+
+                $reader = $packinstdb.OpenText();
+                [void]$reader.ReadLine();  # Ignores "INSTALLED.DB x"
+
+                if ($reader.Peek() -ge 0) {
+                    do {
+                        $field = $reader.ReadLine().Split(' ');
+                        $packname = $field[0];
+                        $verstr = $field[1].Substring($packname.Length + 1) `
+                                   -replace $CYGWIN_INSTALLED_PACKAGE_SUFFIX_EXPR, "";
+                        $localinstmap.Add($packname, (GetCygwinVersion $verstr));
+                    } while ($reader.Peek() -ge 0);
+                }
+            } finally {
+                if ($reader -ne $null) {
+                    $reader.Close();
+                }
+            }
+        }
+
+        # Gets the version of source packages from the directory name under '/usr/src'
+
+        $srcdirs = Get-ChildItem -Directory ($localroot + $CYGWIN_INSTALLED_SOURCE_PATH) 2> $null;
+        if ($srcdirs -ne $null) {
+            $localsrcmap = [Hashtable]::new(64);
+            $srcdirregex = [Regex]($CYGWIN_INSTALLED_SOURCE_DIRECTORY_EXPR);
+            $srcdirs | ForEach-Object {
+                $match = $srcdirregex.Match($_);
+                if ($match.Success) {
+                    $packname = $match.Groups[1].Value;
+                    $verstr = $match.Groups[2].Value;
+                    $localsrcmap.Add($packname, (GetCygwinVersion $verstr));
+                }
+            }
+        }
+    }
+
+    # Appends the name of packages required or depended by other packages to the targeted list
+
+    if ($Requires.IsPresent -or $Depends.IsPresent) {
+        $count = $TargetedPackageList.Count;
+        $index = 0;
+        $targetedcount = 0;
+        do {
+
+            # Repeats this addition until no package is appended to the targeted list
+
+            $count += $targetedcount;
+            $targetedcount = 0;
+            do {
+                $packobj = $PackageMap.Item($TargetedPackageList.Item($index));
+                $depnames = "";
+                if ($packobj.($FIELD_DEPENDS) -ne $null) {
+                    $depnames = $packobj.($FIELD_DEPENDS).Replace(' ', "");
+                } elseif ($packobj.($FIELD_REQUIRES) -ne $null) {
+                    $depnames = $packobj.($FIELD_REQUIRES).Replace(' ', ',');
+                }
+                if ($packobj.($FIELD_BUILD_DEPENDS) -ne $null) {
+                    $depnames += ',' + $packobj.($FIELD_BUILD_DEPENDS).Replace(' ', "");
+                }
+                if ($depnames -ne "") {
+                    $depnames.Split(',') | ForEach-Object {
+                        $depname = $_ -replace $DEPENDED_PACKAGE_SUFFIX_EXPR, "";
+                        $depobj = $PackageMap.Item($depname);
+                        if ($depobj -ne $null) {  # The object of a package depended by others
+                            if (-not $TargetedPackageList.Contains($depname)) {
+                                $depobj.($FIELD_INSTALL_TARGETED) = $true;
+                                [void]$TargetedPackageList.Add($depname);
+                                $targetedcount++;
+                            }
+                        } elseif ($PackageProvidedSetMap -ne $null) {
+
+                            # Adds all packages contained in the provided set of a name
+
+                            $provset = $PackageProvidedSetMap.Item($depname);
+                            if ($provset -ne $null) {
+                                $provset | ForEach-Object {
+                                    if (-not $TargetedPackageList.Contains($_)) {
+                                        $depobj.($FIELD_INSTALL_TARGETED) = $true;
+                                        [void]$TargetedPackageList.Add($_);
+                                        $targetedcount++;
+                                    }
+                                }
+                            }
+                        }
+                    }
+                }
+                $index++;
+            } while ($index -lt $count);
+        } while ($targetedcount -gt 0);
+    }
+
+    # Sorts and outputs the information of all packages in the targeted list
+
+    $TargetedPackageList.Sort();
+    $TargetedPackageList `
+    | ForEach-Object -Begin {
+        if ($Downloaded) {
+            $DownloadParam.UrlBuilder.Length = 0;
+            [void]$DownloadParam.UrlBuilder.Append($Mirror);
+        }
+    } `
+    {
+        $packobj = $PackageMap.Item($_);
+        $instobj = $null;
+        $srcobj = $null;
+
+        # Creates the file object of a targeted package to output the information and/or download
+        # binary and source files, and replaces the string with those in Install or Source field
+
+        if ($packobj.($FIELD_INSTALL_TARGETED)) {
+            $match = $packinstregex.Match($packobj.($FIELD_INSTALL));
+            if ($match.Success) {
+                $filepath = $match.Groups[1].Value;
+                $size = [long]::Parse($match.Groups[6].Value);
+                $hashvalue = $match.Groups[7].Value;
+                $instobj = CreateFileObject $Downloaded $filepath $size $hashvalue $STATE_NEW;
+                $packobj.($FIELD_INSTALL) = $instobj;
+            }
+        }
+        if ($packobj.($FIELD_SOURCE_TARGETED)) {
+            $match = $packinstregex.Match($packobj.($FIELD_SOURCE));
+            if ($match.Success) {
+                $filepath = $match.Groups[1].Value;
+                $size = [long]::Parse($match.Groups[6].Value);
+                $hashvalue = $match.Groups[7].Value;
+                $srcobj = CreateFileObject $Downloaded $filepath $size $hashvalue $STATE_NEW;
+                $packobj.($FIELD_SOURCE) = $srcobj;
+            }
+        }
+
+        # Compares the version with the same package which has been installed on the local
+
+        if (($localinstmap -ne $null) -and $localinstmap.Contains($_) -and ($instobj -ne $null)) {
+            $verobj = GetCygwinVersion $packobj.($FIELD_VERSION);
+            $result = CompareCygwinVersion $verobj $localinstmap.Item($_);
+            if ($result -eq 0) {
+                $instobj.($FIELD_STATE) = $STATE_UNCHANGED;
+            } elseif ($result -lt 0) {
+                $instobj.($FIELD_STATE) = $STATE_OLDER;
+            }
+        }
+        if (($localsrcmap -ne $null) -and $localsrcmap.Contains($_) -and ($srcobj -ne $null)) {
+            $verobj = GetCygwinVersion $packobj.($FIELD_VERSION);
+            $result = CompareCygwinVersion $verobj $localsrcmap.Item($_);
+            if ($result -eq 0) {
+                $srcobj.($FIELD_STATE) = $STATE_UNCHANGED;
+            } elseif ($result -lt 0) {
+                $srcobj.($FIELD_STATE) = $STATE_OLDER;
+            }
+        }
+
+        if ($Downloaded) {
+
+            # Downloads the package whose state is 'New' in its object from the mirror site
+
+            if ($instobj -ne $null) {
+                $DownloadParam.UrlBuilder.Length = $Mirror.Length;
+                DownloadCygwinFile $PackageUpdated $instobj $DownloadParam;
+            }
+            if ($srcobj -ne $null) {
+                $DownloadParam.UrlBuilder.Length = $Mirror.Length;
+                DownloadCygwinFile $PackageUpdated $srcobj $DownloadParam;
+            }
+        }
+
+        Write-Output (SelectPackageInformation $packobj $SelectParam);
+    }
+} catch [System.Net.WebException] {
+    $exception = $_.Exception;
+    if ($exception.Response.StatusCode -eq [System.Net.HttpStatusCode]::NotFound) {
+        Write-Error "'$Mirror' is not found" -Category InvalidArgument;
+    } else {
+        Write-Error -Exception $exception;
+    }
+    exit 1;
+} catch [System.IO.IOException] {
+    Write-Error -Exception $_.Exception;
+    exit 1;
+} finally {
+    if ($reader -ne $null) {
+        $reader.Close();
+    }
+    [System.IO.Directory]::SetCurrentDirectory($SystemDir);
+    [Console]::CursorVisible = $ConsoleCursorVisible;
+}